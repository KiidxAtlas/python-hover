# Changelog

All notable changes to the Python Hover extension will be documented in this file.

The format is based on [Keep a Changelog](https://keepachangelog.com/en/1.0.0/).

---

<<<<<<< HEAD
## [0.5.1] - 2025-10-13

### 🚀 Major Features

- **Dynamic Library Resolution**: Revolutionary context detection that works with ANY Python library automatically
  - No more hardcoded class-to-library mappings
  - Automatically detects which library a class belongs to by checking inventories
  - Works seamlessly with pandas, numpy, scikit-learn, tensorflow, flask, requests, and any other library
  - Scales infinitely - handles custom libraries with Sphinx documentation
  - Early exit optimization for fast performance (<10ms cached)

### ✨ Improvements

- **Enhanced Type Detection**: Improved detection of Python types from code context
  - Strips inline comments before type detection (fixes `df = DataFrame() # comment` cases)
  - Supports qualified constructor calls like `pandas.DataFrame(...)`
  - Better handling of complex assignment patterns

- **Robust Error Handling**: Graceful fallback for libraries with missing or invalid documentation
  - Try-catch around auto-discovery prevents crashes from malformed inventory files
  - Silently skips libraries that fail inventory parsing
  - Continues checking other libraries instead of failing completely
  - Debug-level logging for troubleshooting without noise

- **Context Detection Improvements**: Fixed multiple issues with method context resolution
  - Fixed regex pattern to match cursor position correctly (dot before method name)
  - Added 'object' override logic to re-attempt detection when type is generic
  - Method-to-type fallback mapping for common cases

### 🐛 Bug Fixes

- **Fixed "object.method" Issue**: Methods now correctly show qualified names (e.g., "DataFrame.head" instead of "object.head")
- **Fixed Cursor Position Detection**: Hover now works correctly when cursor is on the method name
- **Fixed Library Qualification**: Types are now properly qualified with their library names
- **Fixed Error Propagation**: Invalid inventory files no longer crash the entire hover provider

### 🎨 Visual Enhancements

- **Rich Sphinx Documentation**: Enhanced parsing of Sphinx documentation with metadata
  - Summary boxes with visual hierarchy
  - Enhanced parameter formatting with type annotations
  - Version metadata display (added/changed/deprecated)
  - Better formatting for raises, yields, and attributes sections

### 🏗️ Architecture

- **Better Code Organization**: Cleaner separation of concerns
  - Type detection improvements in `typeDetectionService.ts`
  - Context detection enhancements in `contextDetector.ts`
  - Dynamic resolution in `hoverProvider.ts`
  - Comprehensive error handling in `inventory.ts`

---

## [0.5.0] - 2025-10-12

### 🚀 Major Features

- **Auto-Discovery for ANY Python Library**: Revolutionary new feature that automatically discovers and provides documentation for ANY Python library with Sphinx/ReadTheDocs documentation
  - Automatically fetches documentation from PyPI metadata
  - Tests common ReadTheDocs URL patterns (6 different patterns)
  - Validates inventory files (>1KB) to ensure quality documentation
  - 24-hour caching for both successes and failures
  - Works with scikit-learn, seaborn, plotly, dask, beautifulsoup4, and thousands more libraries
  - No need to hardcode every library - dynamic discovery at runtime!

### ✨ Improvements

- **Enhanced Keyword Documentation**: Keywords now show BOTH official documentation AND practical examples
  - Combined view provides complete context (e.g., `import` statement shows syntax + usage examples)
  - Better learning experience with theory + practice in one hover
  - Improved keyword coverage across Python language reference

- **Improved Import Detection**: Import statements now handle inline comments correctly
  - Fixed: `import sklearn  # machine learning library` now properly detected
  - Strips comments before parsing import statements
  - More robust library tracking throughout the document

- **Cleaner Architecture**: Single source of truth for documentation URLs
  - All URLs centralized in `documentationUrls.ts` MAP
  - Removed hardcoded URLs scattered throughout codebase
  - Easier maintenance and URL updates
  - Consistent URL resolution across all code paths

- **Reduced Logging Verbosity**: Production-ready logging levels
  - Detailed operation logs moved from INFO to DEBUG level
  - Only critical lifecycle events at INFO level
  - Cleaner output for end users
  - Easier debugging when needed with DEBUG level

### 🐛 Bug Fixes

- **Fixed `import` Keyword URL**: `import` now links to correct Python docs (simple_stmts instead of compound_stmts)
- **Fixed Context Preservation**: Dotted expressions (e.g., `np.array`) now preserve context correctly
- **Fixed Import Detection with Comments**: Inline comments in import statements no longer break detection
- **Universal Third-Party Tracking**: All non-stdlib libraries now tracked, enabling auto-discovery fallback

### 🏗️ Architecture

- Added `LibraryDiscovery` service (~305 lines) for intelligent library detection
- Integrated PyPI API for metadata fetching with 5-second timeout
- Added URL validation with HEAD requests and size checks
- Enhanced `InventoryManager` to use auto-discovery as fallback
- Modified `isKnownLibrary()` to return true for ALL third-party libraries
- Created `getDocUrlForSymbol()` helper for consistent URL lookups

### 📚 Documentation

- Updated package.json description to highlight auto-discovery
- Added keywords: auto-discovery, pypi, readthedocs, sphinx
- Version bumped to 0.5.0 to reflect major new capability
=======
## [0.5.3] - 2025-10-22

### ✨ Improvements

- Operator hovers now show real reference content with correct anchors and versioned URLs
  - Mapped Python operators to precise docs pages/anchors (arithmetic, comparison, boolean, bitwise)
  - Extract and render anchored HTML sections to Markdown with caching for speed
  - Deterministic “Docs URL:” lines in tests for stable snapshots
- Standard library module hovers prefer curated module mapping for clearer descriptions and stable links
  - Version-aware links use `#module-<name>` anchors for consistency
  - Better fallback behavior when auto-detect is disabled

### 🧪 Testing

- Snapshot mode: tests capture the exact hover Markdown users see
  - Artifacts written under `artifacts/hover-snapshots/`
  - Expanded snapshot coverage across built-ins, keywords, stdlib, typing, operators, and popular third‑party libs

### 🔧 Cleanup

- Removed unused UI helpers and types; trimmed theme utilities
- Gated test-only commands to test environment
- Pruned non-shipping files (demo, old scripts) and tightened `.vscodeignore`

### 🐛 Fixes

- Prefer precise keyword mapping for specific terms (e.g., `finally`) over generic labels
- Improved itertools module hover by prioritizing curated MODULES entry for richer descriptions
>>>>>>> 2e6f4279

---

## [0.4.2] - 2025-10-10

### �️ Cleanup

- Removed dumb author file

### �🐛 Bug Fixes

- **Method Hover Lookups**: Fixed critical bug where method hovers (e.g., `str.upper()`, `list.append()`, `dict.keys()`) were showing "no documentation found"
  - Issue: Symbol resolver returned qualified names like "text.upper" but documentation MAP used simple keys like "upper"
  - Solution: Added symbol extraction logic to update `primarySymbol.symbol` after method name extraction
  - Now correctly extracts method names from qualified symbols for MAP lookups
  - Fixes all built-in method hovers for str, list, dict, set, and other types

- **Cancellation Error Filtering**: Fixed annoying cancellation errors in status bar
  - ErrorNotifier now filters out VS Code cancellation errors (error code -32800)
  - Users no longer see "Canceled" messages when dismissing prompts
  - Cleaner error handling throughout extension

- **Generic Documentation Pages**: Fixed built-in functions showing generic "Built-in Functions" page
  - Added detection for generic documentation pages in `createRichHover()`
  - Now falls back to showing basic hover when generic page is detected
  - Improves documentation quality for built-in functions like `range()`, `len()`, `print()`

### ✨ Improvements

- **Enhanced Logging with Output Channel**: Added proper VS Code Output Channel support
  - Logger now creates "Python Hover" channel visible in Output panel dropdown
  - All logs visible in VS Code's Output panel (View → Output → Python Hover)
  - Dual logging to both Output Channel and console for debugging
  - Added `show()`, `getOutputChannel()`, and `dispose()` methods to Logger
  - Makes debugging and troubleshooting much easier for users

- **Improved Hover Content Formatting**: Enhanced hover tooltip presentation
  - Better code formatting with proper syntax highlighting
  - Improved example presentation with clear section separation
  - Enhanced visual styling for better readability
  - Consistent formatting across all hover types

- **Better Debug Capabilities**: Added comprehensive logging throughout hover pipeline
  - Logs hover triggers, symbol resolution, context detection
  - Tracks Python version detection and environment setup
  - Shows documentation fetching and MAP lookups
  - Method name extraction now fully logged
  - Helps identify and fix issues faster

### 🔧 Technical Improvements

- **Symbol Resolution**: Improved method name extraction logic
  - Handles qualified names like "obj.method" correctly
  - Preserves context information (str, list, dict, etc.)
  - Ensures MAP lookups use correct simple keys
  - Better handling of third-party library methods

- **Error Handling**: More robust error handling throughout extension
  - Filters out user-cancelled operations
  - Better error messages for debugging
  - Graceful fallbacks when documentation not found

---

## [0.4.1] - 2025-10-09

### ✨ New Features

- **Python Version Display**: Shows detected Python version at bottom-right of all hover tooltips
  - Displays version from active Python environment (e.g., "Python 3.13")
  - Updates automatically when switching Python interpreters
  - Helps identify which Python version documentation is being used
  - Added to all hover types: standard library, third-party, custom docs, and module hovers

### 🔧 Configuration Changes

- **Auto-Detect Libraries Default Changed**: `pythonHover.experimental.autoDetectLibraries` now defaults to `false`
  - Changed from `true` to `false` to prevent performance impact by default
  - Users can enable manually if needed for third-party library auto-detection
  - Reduces startup time and improves responsiveness for most users
  - Custom libraries still work without enabling this setting

### 📚 Documentation

- **Demo File Added**: New `demo.py` file showcasing all extension features
  - 18 comprehensive sections covering built-ins, standard library, third-party libs
  - Testing instructions for all features
  - Library discovery section to check installed/supported libraries
  - Interactive examples for keywords, methods, classes, and special methods
  - Type hints, decorators, file operations, and more

### 📈 Improvements

- Better visual separation of Python version info in hover tooltips
- Consistent version display across all hover types
- Improved hover tooltip formatting with right-aligned version info

---

## [0.4.0] - 2025-10-08

### 🎉 Major Features

- **Custom Library Support**: Add documentation for any Python library with Intersphinx inventory
  - New configuration: `pythonHover.customLibraries` (array of library configs)
  - Each library requires: `name`, `inventoryUrl`, `baseUrl`
  - Works with any Sphinx-documented library (ReadTheDocs, GitHub Pages, self-hosted)
  - Automatic caching and version detection
  - See [CUSTOM_LIBRARIES.md](CUSTOM_LIBRARIES.md) for complete guide

- **🧪 Experimental: Auto-Detect Libraries**: Automatically discover and document third-party imports
  - New setting: `pythonHover.experimental.autoDetectLibraries` (default: false)
  - Detects imports like `from jupyter_client import KernelManager`
  - Automatically fetches Intersphinx inventories from documentation sites
  - Provides hover docs for any library with published `objects.inv` files
  - Works with installed packages in your Python environment
  - Supports thousands of libraries (jupyter, black, mypy, httpx, etc.)
  - **Note:** Disabled by default to avoid performance impact; enable if needed

- **Package Detection System**: Automatic version detection for installed libraries
  - Uses pip metadata to find installed package versions
  - Matches documentation versions to installed versions when available
  - Falls back gracefully to latest/stable docs
  - Caches version info for performance

### ✨ New Features

- **Python Version Display**: Shows detected Python version at bottom-right of hover tooltips
  - Displays version from active Python environment
  - Updates automatically when switching Python interpreters
  - Helps identify which Python version documentation is being used

- **Module Hover Support**: Hover over module names in import statements
  - Example: Hover over `jupyter_client` in `from jupyter_client import KernelManager`
  - Shows module description and documentation links
  - Works with all third-party libraries (auto-detect or custom)

- **Enhanced Symbol Resolution**: Improved detection for imported symbols
  - Better handling of `from X import Y` statements
  - Fixed method context detection for dotted access (e.g., `paths.jupyter_data_dir()`)
  - Added heuristics to prevent hover spam on comments and variables
  - Smart detection of PascalCase classes vs regular words

- **Show Supported Libraries Command**: New command to view all supported libraries
  - Access via Command Palette: `Python Hover: Show Supported Libraries`
  - Displays organized list by category (Data Science, Web, Testing, etc.)
  - Shows built-in vs custom library counts
  - Indicates auto-detect status
  - Provides quick links to configuration

### 🔧 Configuration

- **Version Cache TTL**: New setting `pythonHover.versionCacheTTL` (default: 30 seconds)
  - Controls how long Python version detection is cached
  - Lower values detect environment changes faster
  - Higher values improve performance

- **Debounce Delay**: New setting `pythonHover.debounceDelay` (default: 150ms)
  - Delays hover display to reduce flicker when moving cursor quickly
  - Configurable from 0-1000ms

### 🐛 Bug Fixes

- Fixed duplicate library entries in import tracking
- Fixed symbol resolver treating imported symbols as modules
- Fixed method context detection for third-party library methods
- Improved comment detection to skip hover in comment blocks
- Fixed webpack output path configuration for proper compilation

### 📈 Improvements

- Hover provider now checks auto-detect setting before scanning imports
- Import map is always built for method context detection (even when auto-detect is off)
- Better error handling for missing or invalid inventory files
- Improved logging with context tags for debugging
- More efficient caching strategy with version-aware keys

### 📚 Documentation

- Added comprehensive [CUSTOM_LIBRARIES.md](CUSTOM_LIBRARIES.md) guide
  - How to find Intersphinx URLs
  - Configuration examples
  - Testing tips
  - Common patterns for ReadTheDocs, GitHub Pages, etc.
- Updated README with experimental features section
- Added comparison table: Auto-Detect vs Custom Libraries
- Updated commands list with new "Show Supported Libraries" command

### 🏗️ Development

- Improved TypeScript strict null checks
- Better error handling for optional chaining
- Updated webpack configuration for production builds
- Added null safety for config manager properties

---

## [0.3.2] - 2025-10-06

### ✨ Added

- **Status Bar Integration**: Real-time cache size indicator in VS Code status bar
  - Shows cache size (e.g., "5.2MB") with automatic updates every 30 seconds
  - Click to view detailed cache statistics (file count, size, location)
  - Quick actions: Clear Cache, Open Location
- **Request Timeouts**: All HTTP requests now timeout after 10 seconds (configurable)
  - New setting: `pythonHover.requestTimeout` (1-60 seconds, default: 10)
  - Prevents extension from hanging on slow/offline documentation sites
  - User-Agent header added to all requests
- **Centralized Logging**: New logger infrastructure with debug control
  - New setting: `pythonHover.enableDebugLogging` (boolean, default: false)
  - Replaces console.log statements with controlled logging
- **Test Infrastructure**: Complete test suite with 10 passing tests
  - SymbolResolver tests (6 tests): dotted access, builtins, keywords, dunder methods
  - InventoryManager tests (4 tests): third-party libraries, stdlib fallback
- **PyTorch Support**: Added Intersphinx inventory for PyTorch deep learning framework (torch alias)
- **aiohttp Support**: Added Intersphinx inventory for async HTTP client/server
- **Click Support**: Added Intersphinx inventory for CLI creation framework

### 🔧 Fixed

- **PyTorch URL**: Fixed Intersphinx URL (now uses pytorch.org/docs/stable)
- **Click URL**: Fixed Intersphinx URL (now uses /en/stable/ path)
- **Removed Broken Libraries**: Removed TensorFlow, OpenCV, and httpx (no Intersphinx support available)
- Fixed duplicate configManager declaration in extension.ts

### 📈 Improvements

- Enhanced fallback URLs for verified working libraries
- Updated library count to 19+ total third-party libraries (all tested and working)
- Improved README documentation with accurate library categorization
- Removed deprecated `collapseLongExamples` configuration reference
- All Intersphinx URLs verified and functional
- Status bar updates automatically after cache operations
- Graceful error handling for network timeouts

### 📚 Documentation

- Fixed version inconsistencies in README
- Added GIF demo to README (media/media.gif)
- Removed duplicate sections in README
- Clarified asyncio as standard library (not third-party)
- Updated library categories: Machine Learning, HTTP & Async, CLI
- Comprehensive test documentation

---

## [0.3.1] - 2025-01-06

### ✨ **Added**

- **FastAPI Support**: Added Intersphinx inventory for FastAPI framework (`https://fastapi.tiangolo.com/objects.inv`)
- **Pydantic Support**: Added Intersphinx inventory for Pydantic validation library (`https://docs.pydantic.dev/latest/objects.inv`)
- **SQLAlchemy Support**: Added Intersphinx inventory for SQLAlchemy ORM (`https://docs.sqlalchemy.org/en/20/objects.inv`)
- **BeautifulSoup4 Support**: Added Intersphinx inventory for web scraping (`https://www.crummy.com/software/BeautifulSoup/bs4/doc/objects.inv`)
- **Selenium Support**: Added Intersphinx inventory for browser automation (`https://www.selenium.dev/selenium/docs/api/py/objects.inv`)
- **Pillow/PIL Support**: Added Intersphinx inventory for image processing (`https://pillow.readthedocs.io/en/stable/objects.inv`)

### 🔧 **Improvements**

- Enhanced fallback URLs for all newly supported libraries
- Added module name aliases (bs4, pil) for common import patterns
- Complete coverage of all advertised third-party libraries

---

## [0.3.0] - 2025-10-06

### 🚀 **Major Features**

#### **Dynamic Third-Party Library Support via Intersphinx**All notable changes to the Python Hover extension will be documented in this file.

The format is based on [Keep a Changelog](https://keepachangelog.com/en/1.0.0/).

---

## [0.3.0] - 2025-10-06

### � **Major Features**

#### **Dynamic Third-Party Library Support via Intersphinx**

- **Automatic Documentation**: Third-party libraries now use Intersphinx inventories for automatic, comprehensive documentation coverage
- **Zero Manual Maintenance**: No need to manually add documentation for thousands of library functions
- **Official Sources**: All documentation links point directly to official library documentation with proper anchors
- **Supported Libraries**:
  - NumPy - Full API coverage via `https://numpy.org/doc/stable/objects.inv`
  - Pandas - Complete DataFrame/Series methods via `https://pandas.pydata.org/docs/objects.inv`
  - Matplotlib - All pyplot functions via `https://matplotlib.org/stable/objects.inv`
  - Requests - HTTP library methods via `https://docs.python-requests.org/objects.inv`
  - SciPy - Scientific computing via `https://docs.scipy.org/doc/scipy/objects.inv`
  - Flask - Web framework via `https://flask.palletsprojects.com/objects.inv`
  - Django - Web framework via `https://docs.djangoproject.com/objects.inv`

#### **Enhanced Standard Library Support**

- **Improved Content Extraction**: Better paragraph extraction showing multiple paragraphs (up to 400 chars) instead of single sentences
- **Smart Fallback Messages**: When content extraction fails, shows helpful message with link to full documentation
- **Better Module Detection**: Enhanced symbol resolver recognizes 40+ standard library modules (os, sys, math, json, datetime, pathlib, etc.)

### 🔧 **Improvements**

- **Removed Manual Stdlib Entries**: Deleted 515 lines of manual math.* and os.* documentation to rely on dynamic Intersphinx system
- **Fixed Interface Mismatches**: Removed checks for non-existent `summary` and `signature` fields in DocumentationSnippet
- **Better Third-Party Fallback URLs**: When documentation not found, links to appropriate library docs instead of generic Python docs
- **Matplotlib Alias Support**: `plt.plot()` correctly resolves to `matplotlib.pyplot.plot` documentation
- **Smart Symbol Lookup**: Multiple search patterns for complex module structures (e.g., matplotlib.pyplot)

### � **Technical Details**

- Added `LibraryInventoryConfig` interface for third-party library configuration
- New methods: `getThirdPartyInventory()`, `fetchThirdPartyInventory()`, `parseThirdPartyInventory()`
- 7-day cache for third-party inventories (more stable than stdlib's 24h)
- Partial name matching for finding symbols in complex module hierarchies
- Context-aware symbol resolution passing library context through the resolution chain

---

## [0.3.0] - 2025-10-06

- Requests (get, post methods)- **Enhanced Documentation Links**: Fixed and improved links to Python documentation
- **Testing**: pytest (fixture, mark decorators)- **Better Symbol Resolution**: Enhanced symbol detection for special Python constructs
- **Async**: asyncio (run, gather, sleep)- **Added Debugging Information**: Improved logging for easier troubleshooting
- **Data Parsing**: BeautifulSoup4 (BeautifulSoup class)
- **Database**: SQLAlchemy (create_engine, ORM)## [0.2.1] - 2025-10-04
- **Validation**: Pydantic (BaseModel)
- **Automation**: Selenium (webdriver)### 🐛 **Bug Fixes**
- **Image Processing**: Pillow/PIL (Image class)
- **CommonJS Compatibility**: Fixed node-fetch import issues for proper CommonJS compatibility

#### **New Visual Features**- **Configuration Settings**: Added missing configuration settings in package.json

- VS Code theme icon integration throughout hovers- **Cleaner Package**: Removed duplicate entries in .vscodeignore
- Colored badge system using emoji circles (🔵🟢🟡🔴)- **Type Definitions**: Added proper type definitions for dependencies
- Consistent formatting across all hover types
- Enhanced section headers with icons## [0.2.0] - 2023-07-15
- Blockquote styling for tips, notes, and warnings

### ✨ **Major Enhancement Release**

#### **New Configuration Options**

- `pythonHover.fontSize`: Choose small/medium/large font sizes#### 🚀 **New Features**
- `pythonHover.showEmojis`: Toggle emoji icons
- `pythonHover.showColors`: Enable/disable colored badges- **Smart Context Detection**: Added context-aware type detection for Python variables
- `pythonHover.showBorders`: Toggle section dividers- **Enhanced Method Resolution**: Automatically maps methods to their
- `pythonHover.collapseLongExamples`: Auto-collapse long code examples  containing types
- `pythonHover.openDocsInEditor`: Open docs in VS Code Simple Browser instead of external browser- **Rich Examples**: Added comprehensive practical code examples for Python constructs
- **Special Method Support**: Added full support for dunder methods

#### **New Commands**  like `__init__`, `__str__`, etc.

- `Python Hover: Increase Font Size` - Enlarge hover font- **Smart Suggestions**: Related method suggestions for enhanced discovery
- `Python Hover: Decrease Font Size` - Reduce hover font- **Example Enrichment**: Integration of examples with official documentation
- `Python Hover: Insert Example at Cursor` - Copy example code to editor

#### 🔧 **Technical Improvements**

### 🎨 **Changed**

- **Type Resolution**: Better detection of variable and parameter types
- **Complete Visual Overhaul**- **Method Mapping**: Comprehensive method-to-type mapping for builtin types

  - Unified all hovers to use new theme system- **Enhanced Symbol Resolution**: Improved identification of Python symbols
  - Consistent formatting for third-party, builtin, and keyword hovers- **Documentation Integration**: Seamless combination of examples with official docs
  - Better visual hierarchy with VS Code icons- **Performance**: Optimized caching and reduced documentation fetching overhead
  - Improved spacing and readability

#### 📝 **Documentation**

- **Enhanced Hover Content**

  - Standardized section order across all hover types- **Updated README**: Comprehensive documentation of features and capabilities
  - Added blockquote tips and notes- **Enhanced Marketplace Presence**: Improved icon, badges, and presentation
  - Improved action links with icons- **Usage Examples**: Added real-world usage examples and screenshots
  - Better code block formatting

## [0.1.0] - 2023-06-01

- **Theme System**

  - Removed minimal and compact themes (simplified to single rich theme)### 🎉 **Initial Release**
  - Fixed double emoji/icon display issue
  - Better integration with VS Code's color theme#### 🌟 **Core Features**

### 🐛 **Fixed**- **Runtime Documentation Resolution**: Fetches documentation from docs.python.org

- **Intelligent Symbol Detection**: Recognizes builtins, modules, exceptions, etc.
- Fixed third-party library detection not working for aliased imports (e.g., `np.zeros`)- **Anchor Preservation**: Maintains documentation anchors for navigation
- Fixed documentation URL links not displaying correctly- **Smart Caching**: Respects ETag/Last-Modified headers with configurable TTL
- Fixed double emoji issue in headers- **Version Detection**: Automatically detects Python version from project files
- Fixed theme consistency across different hover types- **Configurable**: Customizable documentation version and snippet length
- Removed dead code (`codeRunner.ts` - 223 lines)

### ⚡ **Performance**

- Added request deduplication to prevent multiple concurrent hover requests
- Improved error handling with user-friendly network error messages
- Better resource cleanup with proper disposal methods
- Optimized caching strategy

### 📝 **Documentation**

- Complete README overhaul with marketplace-friendly content
- Added comprehensive feature list
- Added comparison table with other extensions
- Added pro tips and configuration examples
- Updated all examples to be practical and runnable

---

## [0.2.4] - 2024

### 🔧 **Bug Fixes & Improvements**

- Enhanced method resolution for better context detection
- Improved hover performance and caching
- Better error handling for network requests

---

## [0.2.3] - 2024

### ✨ **Features**

- Added smart suggestions for related methods
- Enhanced examples for built-in functions
- Improved type hint support

### 🔧 **Bug Fixes & Improvements**

- Fixed caching issues with documentation
- Improved inventory management
- Better handling of special methods
- Added debugging information for troubleshooting

---

## [0.2.0] - 2024

### 🐛 **Bug Fixes**

- Fixed hover not showing for certain methods
- Improved symbol resolution
- Better context detection

---

## [0.1.0] - Initial Release

### ✨ **Features**

- Python hover documentation for 300+ constructs
- Support for built-in functions and methods
- String, List, Dict, Set method documentation
- Special method (dunder) support
- Standard library module documentation
- Practical code examples
- Smart context detection
- Offline caching
- Customizable configuration

---

## **Roadmap**

### Future Enhancements

- [ ] More third-party library support (TensorFlow, PyTorch, etc.)
- [ ] Interactive code execution from hovers
- [ ] Multilingual support
- [ ] Custom project documentation indexing
- [ ] GitHub code examples integration
- [ ] Keyboard shortcuts for common actions
- [ ] Hover preview panel for persistent documentation
- [ ] AI-powered smart suggestions

---

## **Contributing**

See [README.md](README.md) for contribution guidelines.

---

## **Links**

- [GitHub Repository](https://github.com/KiidxAtlas/python-hover)
- [VS Code Marketplace](https://marketplace.visualstudio.com/items?itemName=KiidxAtlas.python-hover)
- [Report Issues](https://github.com/KiidxAtlas/python-hover/issues)<|MERGE_RESOLUTION|>--- conflicted
+++ resolved
@@ -6,119 +6,6 @@
 
 ---
 
-<<<<<<< HEAD
-## [0.5.1] - 2025-10-13
-
-### 🚀 Major Features
-
-- **Dynamic Library Resolution**: Revolutionary context detection that works with ANY Python library automatically
-  - No more hardcoded class-to-library mappings
-  - Automatically detects which library a class belongs to by checking inventories
-  - Works seamlessly with pandas, numpy, scikit-learn, tensorflow, flask, requests, and any other library
-  - Scales infinitely - handles custom libraries with Sphinx documentation
-  - Early exit optimization for fast performance (<10ms cached)
-
-### ✨ Improvements
-
-- **Enhanced Type Detection**: Improved detection of Python types from code context
-  - Strips inline comments before type detection (fixes `df = DataFrame() # comment` cases)
-  - Supports qualified constructor calls like `pandas.DataFrame(...)`
-  - Better handling of complex assignment patterns
-
-- **Robust Error Handling**: Graceful fallback for libraries with missing or invalid documentation
-  - Try-catch around auto-discovery prevents crashes from malformed inventory files
-  - Silently skips libraries that fail inventory parsing
-  - Continues checking other libraries instead of failing completely
-  - Debug-level logging for troubleshooting without noise
-
-- **Context Detection Improvements**: Fixed multiple issues with method context resolution
-  - Fixed regex pattern to match cursor position correctly (dot before method name)
-  - Added 'object' override logic to re-attempt detection when type is generic
-  - Method-to-type fallback mapping for common cases
-
-### 🐛 Bug Fixes
-
-- **Fixed "object.method" Issue**: Methods now correctly show qualified names (e.g., "DataFrame.head" instead of "object.head")
-- **Fixed Cursor Position Detection**: Hover now works correctly when cursor is on the method name
-- **Fixed Library Qualification**: Types are now properly qualified with their library names
-- **Fixed Error Propagation**: Invalid inventory files no longer crash the entire hover provider
-
-### 🎨 Visual Enhancements
-
-- **Rich Sphinx Documentation**: Enhanced parsing of Sphinx documentation with metadata
-  - Summary boxes with visual hierarchy
-  - Enhanced parameter formatting with type annotations
-  - Version metadata display (added/changed/deprecated)
-  - Better formatting for raises, yields, and attributes sections
-
-### 🏗️ Architecture
-
-- **Better Code Organization**: Cleaner separation of concerns
-  - Type detection improvements in `typeDetectionService.ts`
-  - Context detection enhancements in `contextDetector.ts`
-  - Dynamic resolution in `hoverProvider.ts`
-  - Comprehensive error handling in `inventory.ts`
-
----
-
-## [0.5.0] - 2025-10-12
-
-### 🚀 Major Features
-
-- **Auto-Discovery for ANY Python Library**: Revolutionary new feature that automatically discovers and provides documentation for ANY Python library with Sphinx/ReadTheDocs documentation
-  - Automatically fetches documentation from PyPI metadata
-  - Tests common ReadTheDocs URL patterns (6 different patterns)
-  - Validates inventory files (>1KB) to ensure quality documentation
-  - 24-hour caching for both successes and failures
-  - Works with scikit-learn, seaborn, plotly, dask, beautifulsoup4, and thousands more libraries
-  - No need to hardcode every library - dynamic discovery at runtime!
-
-### ✨ Improvements
-
-- **Enhanced Keyword Documentation**: Keywords now show BOTH official documentation AND practical examples
-  - Combined view provides complete context (e.g., `import` statement shows syntax + usage examples)
-  - Better learning experience with theory + practice in one hover
-  - Improved keyword coverage across Python language reference
-
-- **Improved Import Detection**: Import statements now handle inline comments correctly
-  - Fixed: `import sklearn  # machine learning library` now properly detected
-  - Strips comments before parsing import statements
-  - More robust library tracking throughout the document
-
-- **Cleaner Architecture**: Single source of truth for documentation URLs
-  - All URLs centralized in `documentationUrls.ts` MAP
-  - Removed hardcoded URLs scattered throughout codebase
-  - Easier maintenance and URL updates
-  - Consistent URL resolution across all code paths
-
-- **Reduced Logging Verbosity**: Production-ready logging levels
-  - Detailed operation logs moved from INFO to DEBUG level
-  - Only critical lifecycle events at INFO level
-  - Cleaner output for end users
-  - Easier debugging when needed with DEBUG level
-
-### 🐛 Bug Fixes
-
-- **Fixed `import` Keyword URL**: `import` now links to correct Python docs (simple_stmts instead of compound_stmts)
-- **Fixed Context Preservation**: Dotted expressions (e.g., `np.array`) now preserve context correctly
-- **Fixed Import Detection with Comments**: Inline comments in import statements no longer break detection
-- **Universal Third-Party Tracking**: All non-stdlib libraries now tracked, enabling auto-discovery fallback
-
-### 🏗️ Architecture
-
-- Added `LibraryDiscovery` service (~305 lines) for intelligent library detection
-- Integrated PyPI API for metadata fetching with 5-second timeout
-- Added URL validation with HEAD requests and size checks
-- Enhanced `InventoryManager` to use auto-discovery as fallback
-- Modified `isKnownLibrary()` to return true for ALL third-party libraries
-- Created `getDocUrlForSymbol()` helper for consistent URL lookups
-
-### 📚 Documentation
-
-- Updated package.json description to highlight auto-discovery
-- Added keywords: auto-discovery, pypi, readthedocs, sphinx
-- Version bumped to 0.5.0 to reflect major new capability
-=======
 ## [0.5.3] - 2025-10-22
 
 ### ✨ Improvements
@@ -147,7 +34,6 @@
 
 - Prefer precise keyword mapping for specific terms (e.g., `finally`) over generic labels
 - Improved itertools module hover by prioritizing curated MODULES entry for richer descriptions
->>>>>>> 2e6f4279
 
 ---
 
