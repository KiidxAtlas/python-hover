/**
 * Symbol Resolver - Intelligent Python symbol resolution
 *
 * @author KiidxAtlas
 * @copyright 2025 KiidxAtlas. All rights reserved.
 * @license MIT
 *
 * Resolves Python symbols with context detection for accurate documentation.
 */

import * as vscode from 'vscode';
import { OPERATORS } from '../data/documentationUrls';
import { TYPING_CONSTRUCTS } from '../data/typingConstructs';
import { Logger } from '../services/logger';

<<<<<<< HEAD
=======
// Symbol resolver watermark - KiidxAtlas 2025
const _RESOLVER_ID = 'SymbolResolver-KiidxAtlas';

>>>>>>> 2e6f4279
export interface SymbolInfo {
    symbol: string;
    type: 'builtin' | 'module' | 'method' | 'exception' | 'keyword' | 'decorator' | 'operator' | 'class' | 'f-string' | 'typing';
    context?: string;
    documentation?: string;
}

export class SymbolResolver {
    private static readonly PYTHON_KEYWORDS = new Set([
        'False', 'None', 'True', 'and', 'as', 'assert', 'async', 'await', 'break',
        'class', 'continue', 'def', 'del', 'elif', 'else', 'except', 'finally',
        'for', 'from', 'global', 'if', 'import', 'in', 'is', 'lambda', 'nonlocal',
        'not', 'or', 'pass', 'raise', 'return', 'try', 'while', 'with', 'yield'
    ]);

    private static readonly PYTHON_BUILTINS = new Set([
        'abs', 'all', 'any', 'ascii', 'bin', 'bool', 'bytearray', 'bytes',
        'callable', 'chr', 'classmethod', 'compile', 'complex', 'delattr',
        'dict', 'dir', 'divmod', 'enumerate', 'eval', 'exec', 'filter',
        'float', 'format', 'frozenset', 'getattr', 'globals', 'hasattr',
        'hash', 'help', 'hex', 'id', 'input', 'int', 'isinstance',
        'issubclass', 'iter', 'len', 'list', 'locals', 'map', 'max',
        'memoryview', 'min', 'next', 'object', 'oct', 'open', 'ord',
        'pow', 'print', 'property', 'range', 'repr', 'reversed', 'round',
        'set', 'setattr', 'slice', 'sorted', 'staticmethod', 'str', 'sum',
        'super', 'tuple', 'type', 'vars', 'zip'
    ]);

    private static readonly PYTHON_EXCEPTIONS = new Set([
        'ArithmeticError', 'AssertionError', 'AttributeError', 'BaseException',
        'BlockingIOError', 'BrokenPipeError', 'BufferError', 'BytesWarning',
        'ChildProcessError', 'ConnectionAbortedError', 'ConnectionError',
        'ConnectionRefusedError', 'ConnectionResetError', 'DeprecationWarning',
        'EOFError', 'Ellipsis', 'EnvironmentError', 'Exception', 'FileExistsError',
        'FileNotFoundError', 'FloatingPointError', 'FutureWarning', 'GeneratorExit',
        'IOError', 'ImportError', 'ImportWarning', 'IndentationError', 'IndexError',
        'InterruptedError', 'IsADirectoryError', 'KeyError', 'KeyboardInterrupt',
        'LookupError', 'MemoryError', 'ModuleNotFoundError', 'NameError',
        'NotADirectoryError', 'NotImplemented', 'NotImplementedError', 'OSError',
        'OverflowError', 'PendingDeprecationWarning', 'PermissionError',
        'ProcessLookupError', 'RecursionError', 'ReferenceError', 'ResourceWarning',
        'RuntimeError', 'RuntimeWarning', 'StopAsyncIteration', 'StopIteration',
        'SyntaxError', 'SyntaxWarning', 'SystemError', 'SystemExit', 'TabError',
        'TimeoutError', 'TypeError', 'UnboundLocalError', 'UnicodeDecodeError',
        'UnicodeEncodeError', 'UnicodeError', 'UnicodeTranslateError', 'UnicodeWarning',
        'UserWarning', 'ValueError', 'Warning', 'ZeroDivisionError'
    ]);

    public resolveSymbolAtPosition(
        document: vscode.TextDocument,
        position: vscode.Position
    ): SymbolInfo[] {
        const line = document.lineAt(position);
        const text = line.text;
        const wordRange = document.getWordRangeAtPosition(position);
        const word = wordRange ? document.getText(wordRange) : '';
        const results: SymbolInfo[] = [];

        // Get the full line for context
        const lineText = text.trim();

        const isIdentifier = !!word && /^[A-Za-z_][A-Za-z0-9_]*$/.test(word);
        // If there's no identifier under cursor, we still try operator/f-string detection below
        if (isIdentifier) {
            // Avoid numeric literals
            if (/^[0-9]+(?:\.[0-9]+)?$/.test(word)) {
                return [];
            }
        }

        Logger.getInstance().debug(`Raw line: ${text}`);
        Logger.getInstance().debug(`Cursor position: ${position.character}`);

        // Skip if we're inside a comment
        const commentStart = text.indexOf('#');
        if (commentStart !== -1 && position.character > commentStart) {
            Logger.getInstance().debug(`Inside comment, skipping`);
            return [];
        }

        if (isIdentifier) {
            // CHECK KEYWORDS FIRST (before filtering by length)
            // This ensures short keywords like 'if', 'or', 'as', 'in', 'is' are not skipped
            if (SymbolResolver.PYTHON_KEYWORDS.has(word)) {
                Logger.getInstance().debug(`Detected Python keyword: ${word}`);
                results.push({
                    symbol: word,
                    type: 'keyword'
                });
                // For keywords, don't continue looking for other interpretations
                return results;
            }

            // CHECK BUILTINS EARLY (before filtering by length)
            // This ensures short builtins are not skipped
            if (SymbolResolver.PYTHON_BUILTINS.has(word)) {
                Logger.getInstance().debug(`Detected Python builtin: ${word}`);
                results.push({
                    symbol: word,
                    type: 'builtin'
                });
            }

            // CHECK EXCEPTIONS EARLY
            if (SymbolResolver.PYTHON_EXCEPTIONS.has(word)) {
                Logger.getInstance().debug(`Detected Python exception: ${word}`);
                results.push({
                    symbol: word,
                    type: 'exception'
                });
            }
        }

        // Now apply heuristic filtering for other symbols
        // Skip very short identifiers UNLESS they're already identified above
        if (isIdentifier) {
            if (results.length === 0 && word.length < 2) {
                return [];
            }
        }

        // Skip common English stopwords only if not already identified
        const stopwords = new Set(['the', 'a', 'an', 'and', 'or', 'but', 'if', 'else', 'for', 'to', 'of', 'in', 'on', 'with', 'by', 'as', 'is', 'it', 'this', 'that', 'these', 'those']);
        if (isIdentifier) {
            if (results.length === 0 && stopwords.has(word.toLowerCase())) {
                return [];
            }
        }

        // Detect if inside an f-string (simple heuristic: quote before cursor with an 'f' prefix)
        const cursorIndex = position.character;
        const rawLine = text; // preserve original spacing for index calculations
        const lastSingleQuote = rawLine.lastIndexOf("'", cursorIndex - 1);
        const lastDoubleQuote = rawLine.lastIndexOf('"', cursorIndex - 1);
        const quotePos = Math.max(lastSingleQuote, lastDoubleQuote);
        if (quotePos !== -1) {
            const quoteChar = rawLine[quotePos];
            // look back up to 2 chars for prefixes like f, fr, rf
            const prefixStart = Math.max(0, quotePos - 2);
            const prefix = rawLine.slice(prefixStart, quotePos).toLowerCase();
            const hasF = prefix.indexOf('f') !== -1;
            const closingQuote = rawLine.indexOf(quoteChar, cursorIndex);
            if (hasF && closingQuote !== -1) {
                Logger.getInstance().debug(`Detected f-string at position: ${quotePos}`);
                results.push({ symbol: 'f-string', type: 'f-string' });
                return results;
            }
        }

        // Don't resolve inside plain strings (not just f-strings)
        // Improved heuristic: only consider inside-string if a quote started before and hasn't closed before the position
        const isInsideQuotedString = (() => {
            const countUnescaped = (q: string): number => {
                let count = 0;
                for (let idx = 0; idx < position.character; idx++) {
                    if (rawLine[idx] === q) {
                        // treat as escaped if preceded by a backslash
                        const escaped = idx > 0 && rawLine[idx - 1] === '\\';
                        if (!escaped) count++;
                    }
                }
                return count;
            };
            const dQuotes = countUnescaped('"');
            const sQuotes = countUnescaped("'");
            // Inside string if odd number of a quote type before cursor
            return (dQuotes % 2 === 1) || (sQuotes % 2 === 1);
        })();
        if (isInsideQuotedString) {
            return [];
        }

        // Detect operators at the cursor by scanning a small window around the position
        const maxOpLen = Math.max(...OPERATORS.map(o => o.length));
        const winStart = Math.max(0, position.character - maxOpLen);
        const winEnd = Math.min(text.length, position.character + maxOpLen);
        const window = text.slice(winStart, winEnd);

        // sort operators by length to match longest first (e.g., '**=')
        const sortedOps = [...OPERATORS].sort((a, b) => b.length - a.length);
        for (const op of sortedOps) {
            let idx = window.indexOf(op);
            while (idx !== -1) {
                const absIdx = winStart + idx;
                if (position.character >= absIdx && position.character < absIdx + op.length) {
                    Logger.getInstance().debug(`Detected operator: ${op} at position: ${absIdx}`);
                    results.push({ symbol: op, type: 'operator' });
                    return results;
                }
                idx = window.indexOf(op, idx + 1);
            }
        }

        // Check if it's a decorator
        if (isIdentifier && lineText.startsWith('@') && lineText.includes(word)) {
            results.push({
                symbol: word,
                type: 'decorator'
            });
        }

        // Check if it's a typing construct
        if (isIdentifier && word in TYPING_CONSTRUCTS) {
            results.push({
                symbol: word,
                type: 'typing',
                documentation: TYPING_CONSTRUCTS[word]
            });
        }

        // Check if it's a dunder method
        if (isIdentifier && word.startsWith('__') && word.endsWith('__')) {
            Logger.getInstance().debug(`Detected potential dunder method: ${word}`);
            results.push({
                symbol: word,
                type: 'method' // Keep as 'method' type - the hover provider will handle it
            });
        }

        // Check for dotted access (method calls)
        const dottedMatch = (isIdentifier && wordRange) ? this.findDottedAccess(text, wordRange) : null;
        if (dottedMatch) {
            Logger.getInstance().debug(`Detected dotted access: ${dottedMatch.fullPath}`);
            results.push({
                symbol: dottedMatch.fullPath,
                type: 'method',
                context: dottedMatch.baseType
            });
        }

        // Check for module imports
        const moduleMatch = isIdentifier ? this.findModuleContext(document, position, word) : null;
        Logger.getInstance().debug(`findModuleContext for "${word}" returned: ${moduleMatch || 'null'}`);
        if (moduleMatch) {
            Logger.getInstance().debug(`Adding as module: ${moduleMatch}`);
            results.push({
                symbol: moduleMatch,
                type: 'module'
            });
        }

        // Check for std:label class
        if (isIdentifier && word === 'std:label') {
            results.push({
                symbol: 'std:label',
                type: 'class',
                documentation: 'A class definition defines a class object (see section The standard type hierarchy):\n\nSource: docs.python.org/3.12/reference/compound_stmts.html'
            });
        }

        // Only return as a generic symbol if it might be a third-party import
        // Check if the word is likely to be an imported symbol (not a local variable)
        if (isIdentifier && results.length === 0) {
            // Only treat as potential imported symbol if:
            // 1. It's in an import statement (definitely an import)
            // 2. It's a class-like name (PascalCase) followed by () or . (likely class instantiation/access)
            // 3. It's on the LEFT side of a dot (module/object access like "np.array" or "paths.something")
            const isInImportContext = /\b(import|from)\b/.test(lineText);
            const isLikelyClassName = /^[A-Z]/.test(word);
            const isFollowedByDotOrParen = wordRange && (
                text.charAt(wordRange.end.character) === '(' ||
                text.charAt(wordRange.end.character) === '.'
            );

            // Check if this word is followed by a dot (left side of attribute access)
            const isLeftOfDot = wordRange && text.charAt(wordRange.end.character) === '.';

            // Only proceed if it looks like an imported symbol
            if (isInImportContext || (isLikelyClassName && isFollowedByDotOrParen) || isLeftOfDot) {
                Logger.getInstance().debug(`Word "${word}" might be an imported symbol (import: ${isInImportContext}, class+call: ${isLikelyClassName && isFollowedByDotOrParen}, leftOfDot: ${isLeftOfDot})`);
                results.push({
                    symbol: word,
                    type: 'class'
                });
            } else {
                Logger.getInstance().debug(`Word "${word}" doesn't look like an imported symbol, skipping`);
                return [];
            }
        }

        return results;
    }

    private findDottedAccess(
        text: string,
        wordRange: vscode.Range
    ): { fullPath: string; baseType: string } | null {
        const method = text.substring(wordRange.start.character, wordRange.end.character);
        if (!method) return null;

        // Find the dot immediately before the method
        let dotIdx = wordRange.start.character - 1;
        // Skip whitespace between dot and method (rare but safe)
        while (dotIdx >= 0 && text[dotIdx] === ' ') dotIdx--;
        if (dotIdx < 0 || text[dotIdx] !== '.') return null;

        // Walk left to find the start of the base expression, skipping over bracketed/indexed/call segments
        let i = dotIdx - 1;
        const skipBalanced = (openCh: string, closeCh: string) => {
            let depth = 1;
            i--; // move past the opening candidate position
            while (i >= 0 && depth > 0) {
                const c = text[i];
                if (c === closeCh) depth++;
                else if (c === openCh) depth--;
                i--;
            }
        };

        while (i >= 0) {
            const ch = text[i];
            if (ch === ' ' || ch === '\t') {
                i--;
                continue;
            }
            // Skip over calls and indexing like obj(...), obj[...], obj{...}
            if (ch === ')') { skipBalanced('(', ')'); continue; }
            if (ch === ']') { skipBalanced('[', ']'); continue; }
            if (ch === '}') { skipBalanced('{', '}'); continue; }
            // Continue scanning identifiers and dots
            if (/[a-zA-Z0-9_.]/.test(ch)) {
                i--;
                continue;
            }
            break;
        }

        const start = i + 1; // start of base expression region
        const end = dotIdx;   // end is the dot before method
        if (start >= end) return null;

        // Build base chain by including only identifier and dot characters (drop brackets/args)
        let baseChain = '';
        for (let j = start; j < end; j++) {
            const cj = text[j];
            if (/[a-zA-Z0-9_.]/.test(cj)) {
                baseChain += cj;
            }
        }
        baseChain = baseChain.replace(/\.+$/, '').trim();
        if (!baseChain) return null;

        return {
            fullPath: `${baseChain}.${method}`,
            baseType: baseChain
        };
    }

    private inferBaseType(baseObject: string): string {
        // Enhanced heuristics to infer the type of the base object

        // Check for common standard library modules
        const stdlibModules = [
            'os', 'sys', 'math', 'random', 'datetime', 'json', 're', 'pathlib',
            'typing', 'collections', 'itertools', 'functools', 'csv', 'sqlite3',
            'threading', 'multiprocessing', 'subprocess', 'argparse', 'logging',
            'unittest', 'pickle', 'copy', 'time', 'calendar', 'decimal', 'fractions',
            'statistics', 'heapq', 'bisect', 'array', 'enum', 'dataclasses', 'abc',
            'contextlib', 'tempfile', 'shutil', 'glob', 'fnmatch', 'zipfile', 'tarfile',
            'gzip', 'bz2', 'hashlib', 'hmac', 'secrets', 'uuid', 'urllib', 'http',
            'email', 'base64', 'struct', 'codecs', 'io', 'socket', 'ssl', 'asyncio'
        ];

        if (stdlibModules.includes(baseObject)) {
            return baseObject; // Return module name as the type
        }

        // Check for common third-party library aliases
        const libraryAliases: { [key: string]: string } = {
            'np': 'numpy',
            'pd': 'pandas',
            'plt': 'matplotlib',
            'tf': 'tensorflow',
            'torch': 'torch',  // torch is the module name
            'sk': 'sklearn'
        };

        if (baseObject in libraryAliases) {
            return libraryAliases[baseObject];
        }

        // Check if it's a known builtin type
        if (['str', 'list', 'dict', 'set', 'tuple', 'int', 'float', 'bytes', 'bool'].includes(baseObject)) {
            return baseObject;
        }

        // Check common patterns with more comprehensive naming conventions
        if (baseObject.endsWith('_list') || baseObject.includes('list') ||
            baseObject.endsWith('List') || (baseObject.endsWith('s') && !baseObject.endsWith('ss') &&
                !baseObject.endsWith('us') && !baseObject.endsWith('is'))) {
            return 'list';
        }
        if (baseObject.endsWith('_dict') || baseObject.includes('dict') ||
            baseObject.endsWith('Dict') || baseObject.endsWith('Map') ||
            baseObject.includes('mapping') || baseObject.includes('config')) {
            return 'dict';
        }
        if (baseObject.endsWith('_str') || baseObject.includes('string') ||
            baseObject.endsWith('String') || baseObject.endsWith('name') ||
            baseObject.endsWith('text') || baseObject.endsWith('message')) {
            return 'str';
        }
        if (baseObject.endsWith('_set') || baseObject.includes('set') || baseObject.endsWith('Set')) {
            return 'set';
        }
        if (baseObject.endsWith('_int') || baseObject.includes('int') || baseObject.endsWith('Int') ||
            baseObject.includes('count') || baseObject.includes('index') ||
            baseObject.endsWith('_id') || baseObject.endsWith('Id')) {
            return 'int';
        }
        if (baseObject.endsWith('_float') || baseObject.includes('float') || baseObject.endsWith('Float') ||
            baseObject.includes('price') || baseObject.includes('rate') ||
            baseObject.includes('value') || baseObject.includes('amount')) {
            return 'float';
        }

        // Default to object (which will resolve to general methods)
        return 'object';
    }

    private findModuleContext(
        document: vscode.TextDocument,
        _position: vscode.Position,
        word: string
    ): string | null {
        // Look for import statements in the document to see if this word is a module
        const text = document.getText();
        const lines = text.split('\n');

        for (const line of lines) {
            // Check for "from module import ..."
            const fromImportMatch = line.match(/^from\s+(\S+)\s+import\s+(.+)$/);
            if (fromImportMatch) {
                const moduleName = fromImportMatch[1];

                // Check if we're hovering over the module name itself (e.g., 'jupyter_client' in 'from jupyter_client import ...')
                if (word === moduleName || moduleName.endsWith('.' + word)) {
                    Logger.getInstance().debug(`Detected module name in from statement: ${moduleName}`);
                    return moduleName;
                }

                // Otherwise, skip - don't treat "Y" in "from X import Y" as a module
                // Let the hover provider handle it with the import tracking
                continue;
            }

            // Check for "import module as alias"
            const aliasMatch = line.match(/^import\s+(\S+)(?:\s+as\s+(\S+))?$/);
            if (aliasMatch) {
                const moduleName = aliasMatch[1];
                const alias = aliasMatch[2];

                if ((alias && alias === word) || (!alias && moduleName.split('.').pop() === word)) {
                    return moduleName;
                }
            }
        }

        return null;
    }
}<|MERGE_RESOLUTION|>--- conflicted
+++ resolved
@@ -13,12 +13,9 @@
 import { TYPING_CONSTRUCTS } from '../data/typingConstructs';
 import { Logger } from '../services/logger';
 
-<<<<<<< HEAD
-=======
 // Symbol resolver watermark - KiidxAtlas 2025
 const _RESOLVER_ID = 'SymbolResolver-KiidxAtlas';
 
->>>>>>> 2e6f4279
 export interface SymbolInfo {
     symbol: string;
     type: 'builtin' | 'module' | 'method' | 'exception' | 'keyword' | 'decorator' | 'operator' | 'class' | 'f-string' | 'typing';
