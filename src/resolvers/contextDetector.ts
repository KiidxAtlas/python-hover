--- conflicted
+++ resolved
@@ -1,8 +1,6 @@
 import * as vscode from 'vscode';
-import { LIMITS, PERFORMANCE } from '../constants/defaults';
 import { Logger } from '../services/logger';
 import { TypeDetectionService } from '../services/typeDetectionService';
-import { BoundedCache } from '../utils/boundedCache';
 
 /**
  * Provides context-aware type detection for Python variables and expressions
@@ -10,13 +8,7 @@
  */
 export class ContextDetector {
     // Cache for compiled regex patterns to improve performance
-    private regexCache: BoundedCache<string, RegExp>;
-
-    constructor() {
-        this.regexCache = new BoundedCache({
-            maxSize: LIMITS.MAX_REGEX_CACHE_SIZE
-        });
-    }
+    private regexCache = new Map<string, RegExp>();
 
     /**
      * Get a cached regex pattern or create and cache it
@@ -41,22 +33,18 @@
     public detectVariableTypeFromContext(document: vscode.TextDocument, position: vscode.Position, variableName: string): string | undefined {
         if (!variableName) return undefined;
 
-        const maxLines = PERFORMANCE.MAX_CONTEXT_SCAN_LINES;
+        const maxLines = 100; // Limit search to prevent performance issues
         const startLine = Math.max(0, position.line - maxLines);
         const endLine = Math.min(document.lineCount - 1, position.line + 5);
 
-        // Search backward then forward
-        for (const line of this.scanLines(document, position.line, startLine, -1)) {
-            const type = this.detectTypeFromLine(line, variableName);
-            if (type) return type;
-        }
+        // Search backward for variable assignments
+        for (let i = position.line; i >= startLine; i--) {
+            const line = document.lineAt(i).text;
 
-<<<<<<< HEAD
-        for (const line of this.scanLines(document, position.line + 1, endLine, 1)) {
-            const type = this.detectTypeFromLine(line, variableName);
-            if (type) return type;
-        }
-=======
+            // Check for variable assignments (var = value)
+            const assignmentRegex = this.getCachedRegex(`${variableName}\\s*=\\s*(.+)$`);
+            const assignmentMatch = line.match(assignmentRegex);
+
             if (assignmentMatch) {
                 // Capture potential multiline literals by scanning forward until brackets balance
                 const value = assignmentMatch[1];
@@ -80,20 +68,11 @@
                     return detectedType;
                 }
             }
->>>>>>> 2e6f4279
 
-        return undefined;
-    }
+            // Check for walrus operator assignments (var := value)
+            const walrusRegex = this.getCachedRegex(`${variableName}\\s*:=\\s*(.+)$`);
+            const walrusMatch = line.match(walrusRegex);
 
-<<<<<<< HEAD
-    /**
-     * Scan lines in a direction
-     */
-    private *scanLines(document: vscode.TextDocument, start: number, end: number, step: number): Generator<string> {
-        if (step > 0) {
-            for (let i = start; i <= end; i++) {
-                yield document.lineAt(i).text;
-=======
             if (walrusMatch) {
                 // Trim trailing delimiters like ), ], }, commas, semicolons, or colons
                 const raw = walrusMatch[1].trim();
@@ -102,28 +81,20 @@
                 if (detectedType) {
                     return detectedType;
                 }
->>>>>>> 2e6f4279
             }
-        } else {
-            for (let i = start; i >= end; i--) {
-                yield document.lineAt(i).text;
+
+            // Check for type annotations (var: Type)
+            const annotationRegex = this.getCachedRegex(`${variableName}\\s*:\\s*(\\w+)`);
+            const annotationMatch = line.match(annotationRegex);
+
+            if (annotationMatch) {
+                const typeName = annotationMatch[1];
+                if (TypeDetectionService.isBuiltinType(typeName)) {
+                    return typeName;
+                }
             }
         }
-    }
 
-<<<<<<< HEAD
-    /**
-     * Detect type from a single line for a given variable
-     */
-    private detectTypeFromLine(line: string, variableName: string): string | undefined {
-        // Check for assignments (var = value)
-        const assignmentRegex = this.getCachedRegex(`${variableName}\\s*=\\s*(.+)$`);
-        const assignmentMatch = line.match(assignmentRegex);
-        if (assignmentMatch) {
-            const type = TypeDetectionService.detectTypeFromValue(assignmentMatch[1].trim());
-            if (type) return type;
-        }
-=======
         // If backward search didn't find anything, search forward a few lines
         // This helps when cursor is at the start of a variable name before assignment
         for (let i = position.line + 1; i <= endLine; i++) {
@@ -169,26 +140,20 @@
                     return detectedType;
                 }
             }
->>>>>>> 2e6f4279
 
-        // Check for walrus operator (var := value)
-        const walrusRegex = this.getCachedRegex(`${variableName}\\s*:=\\s*(.+)$`);
-        const walrusMatch = line.match(walrusRegex);
-        if (walrusMatch) {
-            const type = TypeDetectionService.detectTypeFromValue(walrusMatch[1].trim());
-            if (type) return type;
-        }
+            // Check for type annotations in forward search
+            const annotationRegex = this.getCachedRegex(`${variableName}\\s*:\\s*(\\w+)`);
+            const annotationMatch = line.match(annotationRegex);
 
-        // Check for type annotations (var: Type)
-        const annotationRegex = this.getCachedRegex(`${variableName}\\s*:\\s*(\\w+)`);
-        const annotationMatch = line.match(annotationRegex);
-        if (annotationMatch) {
-            const typeName = annotationMatch[1];
-            if (TypeDetectionService.isBuiltinType(typeName)) {
-                return typeName;
+            if (annotationMatch) {
+                const typeName = annotationMatch[1];
+                if (TypeDetectionService.isBuiltinType(typeName)) {
+                    return typeName;
+                }
             }
         }
 
+        // If we reach here, we couldn't determine the type
         return undefined;
     }
 
@@ -199,57 +164,25 @@
         const line = document.lineAt(position.line).text;
         const beforePosition = line.substring(0, position.character);
 
-        Logger.getInstance().info(`[detectMethodContext] Line: "${line}"`);
-        Logger.getInstance().info(`[detectMethodContext] BeforePosition: "${beforePosition}"`);
-        Logger.getInstance().info(`[detectMethodContext] MethodName: "${methodName}"`);
-
         // Check for method calls (obj.method)
-        // Look for pattern: objectName followed by dot, ending right before current position
-        // This handles cases where cursor is AT the method name
-        const dotMatch = beforePosition.match(this.getCachedRegex(`(\\w+)\\s*\\.\\s*$`));
-
-        Logger.getInstance().info(`[detectMethodContext] DotMatch: ${dotMatch ? `Found: ${dotMatch[0]}, Object: ${dotMatch[1]}` : 'No match'}`);
-
+        const dotMatch = beforePosition.match(this.getCachedRegex(`(\\w+)\\s*\\.\\s*${methodName}\\s*$`));
         if (dotMatch) {
             const objectName = dotMatch[1];
-            const detectedType = this.detectVariableTypeFromContext(document, position, objectName);
-
-            Logger.getInstance().info(`[detectMethodContext] Detected type for "${objectName}": ${detectedType}`);
-
-            // If we detected a qualified type name (e.g., "pandas.DataFrame"), return it as-is
-            if (detectedType && detectedType.includes('.')) {
-                return detectedType;
-            }
-
-            return detectedType;
+            return this.detectVariableTypeFromContext(document, position, objectName);
         }
 
-        // Method-to-type inference mapping
-        const methodTypeMap: Record<string, string> = {
-            // String methods
-            'strip': 'str', 'split': 'str', 'join': 'str', 'replace': 'str', 'find': 'str',
-            'startswith': 'str', 'endswith': 'str', 'upper': 'str', 'lower': 'str',
-            'capitalize': 'str', 'title': 'str', 'isdigit': 'str', 'isalpha': 'str',
-            'isalnum': 'str', 'format': 'str',
-            // List methods
-            'append': 'list', 'extend': 'list', 'insert': 'list', 'remove': 'list',
-            'pop': 'list', 'clear': 'list', 'copy': 'list', 'reverse': 'list', 'sort': 'list',
-            // Dict methods
-            'keys': 'dict', 'values': 'dict', 'items': 'dict', 'get': 'dict',
-            'setdefault': 'dict', 'update': 'dict', 'popitem': 'dict', 'fromkeys': 'dict',
-            // Set methods
-            'add': 'set', 'discard': 'set', 'union': 'set', 'intersection': 'set',
-            // Pandas DataFrame methods
-            'head': 'DataFrame', 'tail': 'DataFrame', 'describe': 'DataFrame',
-            'groupby': 'DataFrame', 'merge': 'DataFrame', 'fillna': 'DataFrame',
-            'dropna': 'DataFrame', 'drop': 'DataFrame', 'reset_index': 'DataFrame',
-            // Pandas Series methods
-            'value_counts': 'Series', 'unique': 'Series', 'nunique': 'Series',
-            // NumPy array methods
-            'reshape': 'ndarray', 'flatten': 'ndarray', 'transpose': 'ndarray',
-            'dot': 'ndarray', 'sum': 'ndarray', 'mean': 'ndarray'
-        };
+        // Common method-to-type inference as a fallback
+        if (['strip', 'split', 'join', 'replace', 'find', 'startswith', 'endswith', 'upper', 'lower',
+            'capitalize', 'title', 'isdigit', 'isalpha', 'isalnum', 'format'].includes(methodName)) {
+            return 'str';
+        } else if (['append', 'extend', 'insert', 'remove', 'pop', 'clear', 'copy', 'reverse', 'sort'].includes(methodName)) {
+            return 'list';
+        } else if (['keys', 'values', 'items', 'get', 'setdefault', 'update', 'popitem', 'fromkeys'].includes(methodName)) {
+            return 'dict';
+        } else if (['add', 'update', 'remove', 'discard', 'clear', 'copy', 'union', 'intersection'].includes(methodName)) {
+            return 'set';
+        }
 
-        return methodTypeMap[methodName];
+        return undefined;
     }
 }