/**
 * Documentation Fetcher - Fetches Python documentation from various sources
 *
 * @author KiidxAtlas
 * @copyright 2025 KiidxAtlas. All rights reserved.
 * @license MIT
 */

<<<<<<< HEAD
import { getDunderInfo, MAP, MODULES, OPERATORS } from '../data/documentationUrls';
=======
import * as vscode from 'vscode';
import { getDunderInfo, IMPORT_INFO, MAP, MODULES, OPERATORS } from '../data/documentationUrls';
>>>>>>> 2e6f4279
import { CacheManager } from '../services/cache';
import { InventoryEntry } from '../services/inventory';
import { Logger } from '../services/logger';
import { PyPIPackageInfo, PyPIService } from '../services/pypiService';
import { Info } from '../types';
import { FetchWithTimeout } from '../utils/fetchWithTimeout';
import { ExampleEnricher } from './exampleEnricher';
import { ParsedDocumentation, SphinxParser } from './sphinxParser';

export interface DocumentationSnippet {
    title: string;
    content: string;
    url: string;
    anchor: string;
}

<<<<<<< HEAD
export interface RichDocumentation extends ParsedDocumentation {
    name: string;
    url: string;
}
=======
// Documentation fetcher - Developed by KiidxAtlas
const _FETCHER_SIGNATURE = 'DocFetcher-KiidxAtlas';
>>>>>>> 2e6f4279

/**
 * Helper functions for working with documentation mappings
 */

/**
 * Get the documentation URL for a third-party module
 */
function getModuleDocumentationUrl(moduleName: string): string {
    const moduleUrls: { [key: string]: string } = {
        'numpy': 'https://numpy.org/doc/stable/',
        'pandas': 'https://pandas.pydata.org/docs/',
        'requests': 'https://docs.python-requests.org/',
        'flask': 'https://flask.palletsprojects.com/',
        'django': 'https://docs.djangoproject.com/',
        'scipy': 'https://docs.scipy.org/doc/scipy/',
        'matplotlib': 'https://matplotlib.org/stable/',
        'sklearn': 'https://scikit-learn.org/stable/',
        'pytest': 'https://docs.pytest.org/',
        'sqlalchemy': 'https://docs.sqlalchemy.org/',
        'pydantic': 'https://docs.pydantic.dev/',
        'fastapi': 'https://fastapi.tiangolo.com/',
        'beautifulsoup4': 'https://www.crummy.com/software/BeautifulSoup/bs4/doc/',
        'bs4': 'https://www.crummy.com/software/BeautifulSoup/bs4/doc/',
        'selenium': 'https://www.selenium.dev/selenium/docs/api/py/',
        'pillow': 'https://pillow.readthedocs.io/en/stable/',
        'pil': 'https://pillow.readthedocs.io/en/stable/',
        'torch': 'https://pytorch.org/docs/stable/',
        'pytorch': 'https://pytorch.org/docs/stable/',
        'aiohttp': 'https://docs.aiohttp.org/en/stable/',
        'click': 'https://click.palletsprojects.com/en/stable/',
    };

    // Prefer official Python docs for stdlib modules
    const stdlib: Record<string, string> = {
        json: 'https://docs.python.org/3/library/json.html',
        datetime: 'https://docs.python.org/3/library/datetime.html',
        os: 'https://docs.python.org/3/library/os.html',
        math: 'https://docs.python.org/3/library/math.html',
        re: 'https://docs.python.org/3/library/re.html',
        typing: 'https://docs.python.org/3/library/typing.html',
        pathlib: 'https://docs.python.org/3/library/pathlib.html',
        itertools: 'https://docs.python.org/3/library/itertools.html',
        functools: 'https://docs.python.org/3/library/functools.html',
        operator: 'https://docs.python.org/3/library/operator.html'
    };

    if (stdlib[moduleName]) return stdlib[moduleName];
    return moduleUrls[moduleName] || `https://pypi.org/project/${moduleName}/`;
}

/**
 * Check if a symbol has a direct documentation mapping
 */
function hasDocumentationMapping(symbol: string): boolean {
    const hasMapping = symbol in MAP || symbol in MODULES || !!getDunderInfo(symbol);
    Logger.getInstance().debug(`hasDocumentationMapping("${symbol}"): ${hasMapping} (in MAP: ${symbol in MAP}, in MODULES: ${symbol in MODULES})`);
    return hasMapping;
}

/**
 * Get the documentation info for a symbol
 */
function getDocumentationInfo(symbol: string): Info | null {
    // First check main MAP
    if (symbol in MAP) {
        return MAP[symbol];
    }

    // Then check MODULES
    if (symbol in MODULES) {
        return MODULES[symbol];
    }

    // Finally check for dunder methods
    const dungerInfo = getDunderInfo(symbol);
    if (dungerInfo) {
        return dungerInfo;
    }

    return null;
}

/**
 * Build full URL from Info object
 */
function buildFullUrlFromInfo(info: Info): string {
    const baseUrl = 'https://docs.python.org/3/';
    const fullUrl = baseUrl + info.url;
    return info.anchor ? `${fullUrl}#${info.anchor}` : fullUrl;
}

export class DocumentationFetcher {
    private logger: Logger;
    private exampleEnricher: ExampleEnricher;
    private pypiService: PyPIService;
    private sphinxParser: SphinxParser;

    constructor(private cacheManager: CacheManager, pypiService?: PyPIService) {
        this.logger = Logger.getInstance();
        this.exampleEnricher = new ExampleEnricher();
        this.pypiService = pypiService || new PyPIService();
        this.sphinxParser = new SphinxParser();
    }

    /**
     * Fetch rich documentation by parsing the actual documentation page
     * This provides much more detail than just the inventory entry
     */
    public async fetchRichDocumentation(url: string, symbolName: string): Promise<RichDocumentation | null> {
        try {
            this.logger.debug(`📚 Fetching rich documentation from ${url}`);

            // Check cache first
            const cacheKey = `rich-doc:${url}`;
            const cached = await this.cacheManager.get<RichDocumentation>(cacheKey);
            if (cached) {
                this.logger.debug(`✅ Found cached rich documentation for ${symbolName}`);
                return cached.data;
            }

            // Fetch the HTML page
            const response = await FetchWithTimeout.fetch(url, { timeoutMs: 8000 });
            if (!response.ok) {
                this.logger.debug(`❌ Failed to fetch documentation: ${response.status}`);
                return null;
            }

            const html = await response.text();

            // Parse the Sphinx documentation
            const parsed = this.sphinxParser.parseDocumentation(html);

            const richDoc: RichDocumentation = {
                name: symbolName,
                url: url,
                ...parsed
            };

            // Cache for 24 hours
            await this.cacheManager.set(cacheKey, richDoc, '24h');

            this.logger.debug(`✅ Successfully parsed rich documentation for ${symbolName}`);
            this.logger.debug(`   - Parameters: ${parsed.parameters?.length || 0}`);
            this.logger.debug(`   - Examples: ${parsed.examples?.length || 0}`);
            this.logger.debug(`   - See Also: ${parsed.seeAlso?.length || 0}`);

            return richDoc;
        } catch (error) {
            this.logger.debug(`Error fetching rich documentation: ${error}`);
            return null;
        }
    }

    private isTestEnv(): boolean {
        try {
            const appRoot = (vscode.env as any)?.appRoot as string | undefined;
            if (appRoot && appRoot.includes('.vscode-test')) {
                return true;
            }
        } catch {
            // ignore
        }
        return !!(process as any).env?.VSCODE_TEST;
    }

    /**
     * Primary method that first tries direct URL mapping, then falls back to intersphinx
     */
    public async fetchDocumentationForSymbol(
        symbol: string,
        entry?: InventoryEntry,
        maxLines: number = 25,
        context?: string
    ): Promise<DocumentationSnippet> {
        this.logger.debug(`Fetching documentation for symbol: ${symbol}, context: ${context}, hasEntry: ${!!entry}`);

        // Choose best source. Prefer direct mapping when entry is a generic std:label.
        let docSnippet: DocumentationSnippet;

        const preferDirect = hasDocumentationMapping(symbol) && (!entry || (entry as any).role === 'label');
        if (preferDirect) {
            this.logger.debug(`Using direct URL mapping for symbol: ${symbol}`);
            // In test environment, avoid network calls and return minimal snippet
            if (this.isTestEnv()) {
                const mapping = getDocumentationInfo(symbol)!;
                const fullUrl = buildFullUrlFromInfo(mapping);
                docSnippet = {
                    title: symbol,
                    content: `Documentation for '${symbol}' - ${mapping.title}`,
                    url: fullUrl,
                    anchor: mapping.anchor || ''
                };
            } else {
                docSnippet = await this.fetchFromDirectMapping(symbol, maxLines);
            }
        } else if (entry) {
            this.logger.debug(`Using intersphinx inventory for symbol: ${symbol}`);
            docSnippet = await this.fetchDocumentation(entry, maxLines);
        }
        // No documentation source available
        else {
            this.logger.debug(`No documentation source found for symbol: ${symbol}`);

            // Determine the appropriate fallback URL based on context
            let fallbackUrl = 'https://docs.python.org/3/';
            let fallbackMessage = `No documentation found for '${symbol}'.`;

            if (context) {
                // Extract the base module name (e.g., 'numpy' from 'numpy.linalg')
                const baseModule = context.split('.')[0];
                fallbackUrl = getModuleDocumentationUrl(baseModule);
                fallbackMessage = `No documentation found for '${symbol}'. See the ${baseModule} documentation for details.`;
            } else {
                fallbackMessage = `No documentation found for '${symbol}'. See the official Python documentation for details.`;
            }

            docSnippet = {
                title: symbol,
                content: fallbackMessage,
                url: fallbackUrl,
                anchor: ''
            };
        }

        // Enrich with examples
        return this.exampleEnricher.enrichWithExamples(docSnippet, symbol, context);
    }

    /**
     * Fetch documentation using direct URL mappings
     */
    private async fetchFromDirectMapping(
        symbol: string,
        maxLines: number
    ): Promise<DocumentationSnippet> {
        const mapping = getDocumentationInfo(symbol);
        if (!mapping) {
            throw new Error(`No mapping found for symbol: ${symbol}`);
        }

        const fullUrl = buildFullUrlFromInfo(mapping);
        const cacheKey = `direct-doc-v1-${symbol}-${fullUrl}`;
        const maxAge = CacheManager.hoursToMs(48); // 48 hours cache

        // Check cache first
        const cached = await this.cacheManager.get<DocumentationSnippet>(cacheKey);
        if (cached && !await this.cacheManager.isExpired(cacheKey, maxAge)) {
            this.logger.debug(`Returning cached direct mapping for symbol: ${symbol}`);
            return cached.data;
        }

        try {
            const baseUrl = 'https://docs.python.org/3/' + mapping.url;
            this.logger.debug(`Fetching from direct URL: ${baseUrl}`);

            const response = await FetchWithTimeout.fetch(baseUrl);

            if (!response.ok) {
                throw new Error(`Failed to fetch documentation: ${response.status}`);
            }

            const html = await response.text();
            const snippet = await this.extractDirectMappingContent(html, mapping, symbol, maxLines);

            await this.cacheManager.set(cacheKey, snippet);
            return snippet;
        } catch (error) {
            this.logger.error(`Error fetching direct mapping for ${symbol}:`, error as Error);

            // Return cached data if available
            if (cached) {
                return cached.data;
            }

            // Return minimal snippet
            return {
                title: symbol,
                content: `Documentation for '${symbol}' - ${mapping.title}`,
                url: fullUrl,
                anchor: mapping.anchor || ''
            };
        }
    }

    /**
     * Legacy method for intersphinx inventory entries
     */
    public async fetchDocumentation(
        entry: InventoryEntry,
        maxLines: number
    ): Promise<DocumentationSnippet> {
        const cacheKey = `doc-v11-${entry.uri}#${entry.anchor}`; // v11 with examples support
        const maxAge = CacheManager.hoursToMs(48); // 48 hours cache

        // Check cache first
        const cached = await this.cacheManager.get<DocumentationSnippet>(cacheKey);
        if (cached && !await this.cacheManager.isExpired(cacheKey, maxAge)) {
            return cached.data;
        }

        // Short-circuit in test environment to avoid network
        if (this.isTestEnv()) {
            return {
                title: entry.name,
                content: `See documentation for '${entry.name}'.`,
                url: this.buildFullUrl(entry),
                anchor: entry.anchor
            };
        }

        try {
            const snippet = await this.fetchAndExtractSnippet(entry, maxLines);
            await this.cacheManager.set(cacheKey, snippet);
            return snippet;
        } catch (error) {
            // If fetch fails but we have cached data, use it
            if (cached) {
                return cached.data;
            }

            this.logger.error(`Failed to fetch or extract documentation for ${entry.name}:`, error as Error);

            // Return a snippet that indicates documentation is available but extraction failed
            return {
                title: entry.name,
                content: ``, // Empty content - hover provider will show fallback message
                url: this.buildFullUrl(entry),
                anchor: entry.anchor
            };
        }
    }

    private async fetchAndExtractSnippet(
        entry: InventoryEntry,
        maxLines: number
    ): Promise<DocumentationSnippet> {
        const url = this.buildFullUrl(entry);
        this.logger.debug(`Fetching documentation from: ${url}`);

        const response = await FetchWithTimeout.fetch(url);

        if (!response.ok) {
            throw new Error(`Failed to fetch documentation: ${response.status}`);
        }

        const html = await response.text();
        this.logger.debug(`Fetched HTML length: ${html.length} characters`);

        const snippet = this.extractRelevantSection(html, entry.anchor, maxLines, url, entry.name);
        this.logger.debug(`Extracted snippet length: ${snippet.length} characters`);
        this.logger.debug(`Snippet preview: ${snippet.substring(0, 200)}...`);

        return {
            title: entry.name,
            content: snippet,
            url: url,
            anchor: entry.anchor
        };
    }

    private buildFullUrl(entry: InventoryEntry): string {
        if (entry.anchor) {
            return `${entry.uri}#${entry.anchor}`;
        }
        return entry.uri;
    }

    private extractRelevantSection(html: string, anchor: string, maxLines: number, baseUrl: string, symbolName: string): string {
        try {
            // If there's an anchor, try to find the specific section
            if (anchor) {
                const section = this.extractAnchoredSection(html, anchor);
                if (section) {
                    const md = this.htmlToMarkdown(section, maxLines, baseUrl, symbolName);
                    this.logger.debug(`📄 Extracted markdown length: ${md.trim().length} chars`);
                    this.logger.debug(`📄 Preview: ${md.trim().substring(0, 150)}...`);

                    // If the extracted markdown is very short (e.g. only a heading), try a paragraph fallback
                    // Increased threshold from 40 to 100 to catch more cases
                    if (md.trim().length < 100) {
                        this.logger.debug(`⚠️ Markdown too short, trying paragraph fallback...`);
                        const paraFallback = this.extractParagraphsAfterAnchor(html, anchor, 5); // Increased from 2 to 5 paragraphs
                        if (paraFallback) {
                            const fallbackMd = this.htmlToMarkdown(paraFallback, maxLines, baseUrl, symbolName);
                            this.logger.debug(`✅ Paragraph fallback succeeded: ${fallbackMd.trim().length} chars`);
                            return fallbackMd;
                        } else {
                            this.logger.debug(`⚠️ Paragraph fallback failed, using original short content`);
                        }
                    }
                    return md;
                }

                // Smart fallback for built-in function anchors:
                // Python docs use anchors like 'func-len', 'func-range', etc.
                // If the provided anchor doesn't work on library/functions.html, try toggling 'func-' prefix
                if (baseUrl.includes('/library/functions.html')) {
                    let altAnchor: string | null = null;
                    if (!anchor.startsWith('func-')) {
                        altAnchor = `func-${anchor}`;
                    } else {
                        altAnchor = anchor.replace(/^func-/, '');
                    }
                    if (altAnchor) {
                        this.logger.debug(`Primary anchor '${anchor}' not found; trying alternative '${altAnchor}'`);
                        const altSection = this.extractAnchoredSection(html, altAnchor);
                        if (altSection) {
                            const md = this.htmlToMarkdown(altSection, maxLines, baseUrl, symbolName);
                            if (md.trim().length < 40) {
                                const paraFallback = this.extractParagraphsAfterAnchor(html, altAnchor, 2);
                                if (paraFallback) {
                                    return this.htmlToMarkdown(paraFallback, maxLines, baseUrl, symbolName);
                                }
                            }
                            return md;
                        }
                    }
                }
            }

            // Fallback: try to extract just the main content
            const extracted = this.extractMainContent(html);
            return this.htmlToMarkdown(extracted, maxLines, baseUrl, symbolName);
        } catch (error) {
            this.logger.error(`Error extracting section:`, error as Error);
            return '';
        }
    }

    /**
     * When anchored extraction yields too little content (common for std:label entries),
     * try to pull the first N paragraph elements immediately after the anchor occurrence.
     */
    private extractParagraphsAfterAnchor(html: string, anchor: string, count = 2): string | null {
        try {
            // Find anchor as an id attribute first
            const idRegex = new RegExp(`id=["']${this.escapeRegex(anchor)}["']`, 'i');
            const idMatch = html.match(idRegex);
            let startPos = -1;

            if (idMatch && typeof idMatch.index === 'number') {
                startPos = idMatch.index;
            } else {
                // Try to find anchor in href fragments (<a href="#anchor">)
                const hrefRegex = new RegExp(`<a[^>]+href=["'][^"']*#${this.escapeRegex(anchor)}["'][^>]*>`, 'i');
                const hrefMatch = html.match(hrefRegex);
                if (hrefMatch && typeof hrefMatch.index === 'number') {
                    startPos = hrefMatch.index;
                }
            }

            if (startPos === -1) {
                this.logger.debug(`Paragraph fallback: anchor '${anchor}' not found by id or href`);
                return null;
            }

            // Search forward for paragraph tags after the anchor position
            const searchArea = html.substring(startPos, Math.min(html.length, startPos + 8000));
            const paraRegex = /<p[^>]*>[\s\S]*?<\/p>/gi;
            const paragraphs: string[] = [];
            let match;
            while ((match = paraRegex.exec(searchArea)) !== null && paragraphs.length < count) {
                paragraphs.push(match[0]);
            }

            if (paragraphs.length === 0) {
                this.logger.debug(`Paragraph fallback: no <p> found after anchor '${anchor}'`);
                return null;
            }

            const combined = paragraphs.join('\n\n');
            this.logger.debug(`Paragraph fallback: extracted ${paragraphs.length} paragraphs for anchor '${anchor}'`);
            return combined;
        } catch (error) {
            this.logger.error(`Error in paragraph fallback for anchor '${anchor}':`, error as Error);
            return null;
        }
    }

    /**
     * Fetch documentation for Python operators
     */
    public async fetchOperatorDocumentation(symbol: string): Promise<DocumentationSnippet> {
        const operatorInfo = OPERATORS.find(op => op === symbol);
        if (!operatorInfo) {
            return {
                title: symbol,
                content: `No documentation found for operator '${symbol}'.`,
                url: 'https://docs.python.org/3/reference/expressions.html',
                anchor: ''
            };
        }

        // Map operators to page and anchor
        type PageAnchor = { page: 'reference/expressions.html' | 'reference/simple_stmts.html'; anchor: string };
        const pageAnchor: PageAnchor = (() => {
            // Comparisons
            if (['==', '!=', '<', '>', '<=', '>='].includes(operatorInfo)) {
                return { page: 'reference/expressions.html', anchor: 'value-comparisons' };
            }
            // Identity / membership
            if (operatorInfo === 'is') {
                return { page: 'reference/expressions.html', anchor: 'identity-comparisons' };
            }
            if (operatorInfo === 'in') {
                return { page: 'reference/expressions.html', anchor: 'membership-test-operations' };
            }
            // Boolean operators
            if (operatorInfo === 'and' || operatorInfo === 'or' || operatorInfo === 'not') {
                return { page: 'reference/expressions.html', anchor: 'boolean-operations' };
            }
            // Arithmetic
            if (['+', '-', '*', '/', '//', '%'].includes(operatorInfo)) {
                return { page: 'reference/expressions.html', anchor: 'binary-arithmetic-operations' };
            }
            if (operatorInfo === '**') {
                return { page: 'reference/expressions.html', anchor: 'the-power-operator' };
            }
            // Bitwise
            if (['&', '|', '^', '<<', '>>', '~'].includes(operatorInfo)) {
                return { page: 'reference/expressions.html', anchor: operatorInfo === '~' ? 'unary-arithmetic-and-bitwise-operations' : 'binary-bitwise-operations' };
            }
            // Assignment operators live under simple statements
            if (operatorInfo === '=') {
                return { page: 'reference/simple_stmts.html', anchor: 'assignment-statements' };
            }
            if (['+=', '-=', '*=', '/=', '//=', '%=', '**=', '&=', '|=', '^=', '<<=', '>>='].includes(operatorInfo)) {
                return { page: 'reference/simple_stmts.html', anchor: 'augmented-assignment-statements' };
            }
            // Default
            return { page: 'reference/expressions.html', anchor: '' };
        })();

        const baseUrl = `https://docs.python.org/3/${pageAnchor.page}`;
        const url = pageAnchor.anchor ? `${baseUrl}#${pageAnchor.anchor}` : baseUrl;
        const cacheKey = `op-doc-v1-${operatorInfo}-${pageAnchor.page}#${pageAnchor.anchor}`;
        const maxAge = CacheManager.hoursToMs(48);

        // Return cached if fresh
        const cached = await this.cacheManager.get<DocumentationSnippet>(cacheKey);
        if (cached && !await this.cacheManager.isExpired(cacheKey, maxAge)) {
            return cached.data;
        }

        // Test environment: return deterministic snippet without network
        if (this.isTestEnv()) {
            const summary = (() => {
                if (['==', '!=', '<', '>', '<=', '>='].includes(operatorInfo)) return 'Compares values; calls __eq__/__ne__/__lt__/__gt__/__le__/__ge__ as appropriate.';
                if (operatorInfo === 'is') return 'Tests object identity (same object in memory).';
                if (operatorInfo === 'in') return 'Membership test; calls __contains__ when available.';
                if (operatorInfo === 'and' || operatorInfo === 'or' || operatorInfo === 'not') return 'Boolean operations with short-circuit evaluation.';
                if (['+', '-', '*', '/', '//', '%', '**'].includes(operatorInfo)) return 'Arithmetic operation.';
                if (['&', '|', '^', '<<', '>>', '~'].includes(operatorInfo)) return 'Bitwise operation.';
                if (operatorInfo === '=') return 'Assigns value to a target.';
                if (['+=', '-=', '*=', '/=', '//=', '%=', '**=', '&=', '|=', '^=', '<<=', '>>='].includes(operatorInfo)) return 'Performs operation and assignment in one step.';
                return 'See Python reference for details.';
            })();
            const snippet: DocumentationSnippet = {
                title: operatorInfo,
                content: summary,
                url,
                anchor: pageAnchor.anchor
            };
            await this.cacheManager.set(cacheKey, snippet);
            return snippet;
        }

        try {
            // Fetch the page and extract anchored section
            this.logger.debug(`Fetching operator docs from: ${baseUrl} (anchor: ${pageAnchor.anchor})`);
            const response = await FetchWithTimeout.fetch(baseUrl);
            if (!response.ok) {
                throw new Error(`Failed to fetch operator docs: ${response.status}`);
            }
            const html = await response.text();

            let contentMd = '';
            const maxLines = 25;
            if (pageAnchor.anchor) {
                const section = this.extractAnchoredSection(html, pageAnchor.anchor);
                if (section) {
                    contentMd = this.htmlToMarkdown(section, maxLines, baseUrl, operatorInfo);
                    if (contentMd.trim().length < 40) {
                        const para = await this.extractParagraphsAfterAnchor(html, pageAnchor.anchor, 2);
                        if (para) {
                            contentMd = this.htmlToMarkdown(para, maxLines, baseUrl, operatorInfo);
                        }
                    }
                } else {
                    // Anchor not found; fallback to main content
                    const extracted = this.extractMainContent(html);
                    contentMd = this.htmlToMarkdown(extracted, maxLines, baseUrl, operatorInfo);
                }
            } else {
                const extracted = this.extractMainContent(html);
                contentMd = this.htmlToMarkdown(extracted, maxLines, baseUrl, operatorInfo);
            }

            const snippet: DocumentationSnippet = {
                title: operatorInfo,
                content: contentMd,
                url,
                anchor: pageAnchor.anchor
            };
            await this.cacheManager.set(cacheKey, snippet);
            return snippet;
        } catch (error) {
            this.logger.error(`Error fetching operator documentation for ${operatorInfo}:`, error as Error);
            // Fallback minimal snippet with URL
            return {
                title: operatorInfo,
                content: `See documentation for operator '${operatorInfo}'.`,
                url,
                anchor: pageAnchor.anchor
            };
        }
    }

    /**
     * Extract content from HTML using direct URL mapping
     */
    private async extractDirectMappingContent(
        html: string,
        mapping: Info,
        symbol: string,
        maxLines: number
    ): Promise<DocumentationSnippet> {
        const fullUrl = buildFullUrlFromInfo(mapping);

        try {
            let content: string;

            if (mapping.anchor) {
                // Try to extract the anchored section
                const section = this.extractAnchoredSection(html, mapping.anchor);
                if (section) {
                    const baseUrl = 'https://docs.python.org/3/' + mapping.url;
                    content = this.htmlToMarkdown(section, maxLines, baseUrl, symbol);
                } else {
                    // Fallback to main content if anchor not found
                    this.logger.debug(`Anchor ${mapping.anchor} not found, using main content`);
                    const extracted = this.extractMainContent(html);
                    const baseUrl = 'https://docs.python.org/3/' + mapping.url;
                    content = this.htmlToMarkdown(extracted, maxLines, baseUrl, symbol);
                }
            } else {
                // No anchor, extract main content
                const extracted = this.extractMainContent(html);
                const baseUrl = 'https://docs.python.org/3/' + mapping.url;
                content = this.htmlToMarkdown(extracted, maxLines, baseUrl, symbol);
            }

            return {
                title: symbol,
                content: content || `Documentation for '${symbol}' - ${mapping.title}`,
                url: fullUrl,
                anchor: mapping.anchor || ''
            };
        } catch (error) {
            this.logger.error(`Error extracting direct mapping content for ${symbol}:`, error as Error);
            return {
                title: symbol,
                content: `Documentation for '${symbol}' - ${mapping.title}`,
                url: fullUrl,
                anchor: mapping.anchor || ''
            };
        }
    }

    private extractAnchoredSection(html: string, anchor: string): string | null {
        this.logger.debug(`Looking for anchor: ${anchor}`);

        // Look for the anchored element
        const anchorRegex = new RegExp(`<[^>]+id=["']${this.escapeRegex(anchor)}["'][^>]*>`, 'i');
        const match = html.match(anchorRegex);

        if (!match) {
            this.logger.debug(`Anchor ${anchor} not found in HTML`);
            // Try to find the anchor in href attributes as well
            const hrefRegex = new RegExp(`<a[^>]+href=["'][^"']*#${this.escapeRegex(anchor)}["'][^>]*>`, 'i');
            const hrefMatch = html.match(hrefRegex);
            if (hrefMatch) {
                this.logger.debug(`Found anchor in href, but not as id`);
            }

            // Fallback: try to find a header that matches a readable form of the anchor
            // e.g. 'the-with-statement' -> 'with statement' or 'with statement' -> header text
            try {
                const readable = anchor.replace(/[-_]+/g, ' ').replace(/^the\s+/i, '').trim();
                if (readable.length > 2) {
                    const headerSearch = new RegExp(`<h[1-6][^>]*>[^<]*${this.escapeRegex(readable)}[^<]*</h[1-6]>`, 'i');
                    const headerMatch = html.match(headerSearch);
                    if (headerMatch) {
                        this.logger.debug(`Found header by readable anchor fallback: ${readable}`);
                        const headerIndex = headerMatch.index!;
                        const startIndex = headerIndex;

                        // Extract from header forward similar to the header-based extraction above
                        const headerEnd = startIndex + headerMatch[0].length;
                        const remainingHtml = html.substring(headerEnd);
                        const nextHeaderRegex = /<h[1-6][^>]*>/i;
                        const nextMatch = remainingHtml.match(nextHeaderRegex);
                        const sectionEndPos = nextMatch ? headerEnd + nextMatch.index! : Math.min(html.length, headerEnd + 3500);
                        const sectionContent = headerMatch[0] + html.substring(headerEnd, sectionEndPos);
                        return sectionContent;
                    }
                }
            } catch (e) {
                this.logger.debug(`Readable anchor fallback failed for '${anchor}'`, e);
            }

            return null;
        }

        this.logger.debug(`Found anchor at position ${match.index}`);
        const startIndex = match.index!;

        // For data model special methods, we need a very precise approach
        if (html.includes('datamodel.html') && anchor.startsWith('object.')) {
            return this.extractDataModelMethod(html, anchor, startIndex);
        }

        // Special handling for compound statement keywords that share sections
        if (html.includes('compound_stmts.html') && ['else', 'elif', 'finally', 'except', 'break', 'continue', 'for', 'while', 'if', 'try'].includes(anchor)) {
            return this.extractCompoundStatementKeyword(html, anchor, startIndex);
        }

        // The anchor might be on a small element like <span> or <a>
        // We need to find the containing section or meaningful content block
        const sectionStart = this.findSectionStart(html, startIndex, anchor);
        const sectionEnd = this.findSectionEnd(html, startIndex);

        this.logger.debug(`Section from ${sectionStart} to ${sectionEnd} (length: ${sectionEnd - sectionStart})`);
        this.logger.debug(`Section start preview: ${html.substring(sectionStart, sectionStart + 200)}...`);

        const extractedHtml = html.substring(sectionStart, sectionEnd);
        this.logger.debug(`Extracted HTML length: ${extractedHtml.length}`);
        this.logger.debug(`Extracted HTML preview: ${extractedHtml.substring(0, 500)}...`);

        return extractedHtml;
    }

    private extractDataModelMethod(html: string, anchor: string, anchorPosition: number): string | null {
        this.logger.debug(`Using specialized data model extraction for: ${anchor}`);

        // Look backwards from the anchor to find the <dt> tag that defines this method
        const searchStart = Math.max(0, anchorPosition - 2000);
        const searchEnd = anchorPosition + 500;
        const searchArea = html.substring(searchStart, searchEnd);

        // Find all <dt> tags in the search area
        const dtRegex = /<dt[^>]*>/gi;
        let dtMatch;
        let methodStart = searchStart;

        while ((dtMatch = dtRegex.exec(searchArea)) !== null) {
            const dtPosition = searchStart + dtMatch.index;
            const dtEndPosition = searchStart + dtMatch.index + dtMatch[0].length;

            // Check if this dt contains our anchor or if the anchor is shortly after
            if (dtPosition <= anchorPosition && anchorPosition <= dtEndPosition + 200) {
                methodStart = dtPosition;
                this.logger.debug(`Found method definition dt at position: ${methodStart}`);
                break;
            }
        }

        // Find the end of this method definition (next <dt> or major section)
        const endPatterns = [
            /<dt[^>]*>/gi,        // Next method definition
            /<\/dl>/gi,           // End of method list
            /<h[2-6][^>]*>/gi     // Next heading
        ];

        let methodEnd = Math.min(html.length, anchorPosition + 5000);
        const searchAreaForEnd = html.substring(anchorPosition + 100); // Start after current anchor

        for (const pattern of endPatterns) {
            pattern.lastIndex = 0;
            const endMatch = pattern.exec(searchAreaForEnd);
            if (endMatch) {
                const endPosition = anchorPosition + 100 + endMatch.index;
                methodEnd = Math.min(methodEnd, endPosition);
            }
        }

        this.logger.debug(`Data model method section from ${methodStart} to ${methodEnd} (length: ${methodEnd - methodStart})`);
        this.logger.debug(`Data model section start preview: ${html.substring(methodStart, methodStart + 200)}...`);

        const extractedHtml = html.substring(methodStart, methodEnd);
        return extractedHtml;
    }

    private extractCompoundStatementKeyword(html: string, anchor: string, anchorPosition: number): string | null {
        this.logger.debug(`Using specialized compound statement extraction for: ${anchor}`);

        // Look ONLY forward from the anchor position to find content specifically about this keyword
        const searchArea = html.substring(anchorPosition, anchorPosition + 20000);

        // First, try to find the exact section header that mentions this keyword
        // Look for patterns like "8.3. The for statement" or "7.10. The continue statement"
        const sectionHeaderRegex = new RegExp(`<h[1-6][^>]*>([^<]*\\b${anchor}\\b[^<]*statement[^<]*)</h[1-6]>`, 'gi');
        const headerMatch = sectionHeaderRegex.exec(searchArea);

        if (headerMatch) {
            this.logger.debug(`Found section header for ${anchor}: ${headerMatch[1]}`);

            // Extract content ONLY from this header forward until the next section
            const headerStartPos = anchorPosition + headerMatch.index!;
            const headerEndPos = headerStartPos + headerMatch[0].length;
            const remainingHtml = html.substring(headerEndPos);

            // Find where this section ends - look for next numbered section (like "8.4" or "7.11")
            const nextNumberedSectionRegex = /<h[1-6][^>]*>[^<]*\d+\.\d+\.[^<]*<\/h[1-6]>/i;
            const nextSectionMatch = remainingHtml.match(nextNumberedSectionRegex);

            const sectionEndPos = nextSectionMatch ?
                headerEndPos + nextSectionMatch.index! :
                headerEndPos + 3500; // Reasonable limit for one section

            const sectionContent = headerMatch[0] + html.substring(headerEndPos, sectionEndPos);

            this.logger.debug(`Extracted section content length: ${sectionContent.length}`);
            this.logger.debug(`Section content preview: ${sectionContent.substring(0, 200)}...`);
            return sectionContent;
        }

        // Fallback: Look for alternative header patterns
        const alternativeHeaderRegex = new RegExp(`<h[1-6][^>]*>([^<]*\\b${anchor}\\b[^<]*)</h[1-6]>`, 'gi');
        const altHeaderMatch = alternativeHeaderRegex.exec(searchArea);

        if (altHeaderMatch) {
            this.logger.debug(`Found alternative header for ${anchor}: ${altHeaderMatch[1]}`);

            const headerStartPos = anchorPosition + altHeaderMatch.index!;
            const headerEndPos = headerStartPos + altHeaderMatch[0].length;
            const remainingHtml = html.substring(headerEndPos);

            // Find the next header of same or higher level
            const headerLevel = altHeaderMatch[0].match(/<h([1-6])/)?.[1];
            const nextHeaderRegex = new RegExp(`<h[1-${headerLevel}][^>]*>`, 'i');
            const nextHeaderMatch = remainingHtml.match(nextHeaderRegex);

            const sectionEndPos = nextHeaderMatch ?
                headerEndPos + nextHeaderMatch.index! :
                headerEndPos + 3000;

            const sectionContent = altHeaderMatch[0] + html.substring(headerEndPos, sectionEndPos);

            this.logger.debug(`Extracted alternative section content length: ${sectionContent.length}`);
            return sectionContent;
        }

        // Last resort: Look for specific content patterns
        this.logger.debug(`No header found, looking for specific content patterns for ${anchor}`);
        const relevantContent: string[] = [];

        // Look for the syntax definition first
        const syntaxRegex = new RegExp(`${anchor}_stmt\\s*::=`, 'i');
        const syntaxMatch = searchArea.match(syntaxRegex);
        if (syntaxMatch) {
            this.logger.debug(`Found syntax definition for ${anchor}`);
            const syntaxPos = syntaxMatch.index!;
            const syntaxArea = searchArea.substring(Math.max(0, syntaxPos - 100), syntaxPos + 800);
            const syntaxBlockRegex = /<(?:p|pre|div)[^>]*>[\s\S]*?<\/(?:p|pre|div)>/gi;
            let syntaxBlockMatch;
            while ((syntaxBlockMatch = syntaxBlockRegex.exec(syntaxArea)) !== null) {
                if (syntaxBlockMatch[0].includes(syntaxMatch[0])) {
                    relevantContent.push(syntaxBlockMatch[0]);
                    break;
                }
            }
        }

        // Find paragraphs that specifically discuss this statement
        const paragraphRegex = /<p[^>]*>[\s\S]*?<\/p>/gi;
        let match;
        let paragraphCount = 0;

        while ((match = paragraphRegex.exec(searchArea)) !== null && paragraphCount < 2) {
            const paragraph = match[0];
            const paragraphText = paragraph.replace(/<[^>]*>/g, '').trim();

            // Only include paragraphs that clearly discuss this specific statement
            const isRelevant =
                paragraphText.toLowerCase().includes(`the ${anchor} statement is used`) ||
                paragraphText.toLowerCase().includes(`${anchor} statement is used`) ||
                paragraphText.toLowerCase().startsWith(`the ${anchor} statement`) ||
                paragraphText.toLowerCase().startsWith(`${anchor} may only`);

            if (isRelevant) {
                // Skip if too close to anchor (navigation elements)
                if (match.index < 200) continue;

                relevantContent.push(paragraph);
                paragraphCount++;
                this.logger.debug(`Found relevant paragraph for ${anchor}: ${paragraphText.substring(0, 100)}...`);
            }
        }

        if (relevantContent.length === 0) {
            this.logger.debug(`No specific content found for ${anchor}, falling back to null`);
            return null;
        }

        // Combine relevant content
        const combinedContent = relevantContent.join('\n\n');
        this.logger.debug(`Final fallback content length: ${combinedContent.length}`);
        return combinedContent;
    }

    private findSectionStart(_html: string, anchorPosition: number, _anchor: string): number {
        // Always start from the anchor position - never look backwards
        // The anchor marks where the content for this symbol begins
        this.logger.debug(`Starting section from anchor position: ${anchorPosition} (forward-only)`);
        return anchorPosition;
    }

    private findSectionEnd(html: string, anchorPosition: number): number {
        // For compound statements, we need to look for the NEXT section or major heading
        // The structure is: <section><span id="keyword"></span>..content..</section>

        // First, check if we're in a compound statements page or data model page
        const isCompoundStmt = html.includes('compound_stmts.html') || html.includes('Compound statements');
        const isDataModel = html.includes('datamodel.html') || html.includes('Data model');

        if (isCompoundStmt) {
            // For compound statements, find the next major section boundary
            const endPatterns = [
                /<section[^>]*id="[^"]*"[^>]*>/gi,  // Next section with id
                /<h[2-4][^>]*>/gi,                  // Next major heading
            ];

            let earliestEnd = Math.min(html.length, anchorPosition + 20000); // Look much further for compound statements

            for (const pattern of endPatterns) {
                pattern.lastIndex = 0;
                const searchText = html.substring(anchorPosition + 200); // Skip past current anchor area
                const match = pattern.exec(searchText);
                if (match) {
                    const matchPosition = anchorPosition + 200 + match.index;
                    earliestEnd = Math.min(earliestEnd, matchPosition);
                }
            }

            return earliestEnd;
        } else if (isDataModel) {
            // For data model documentation, find the next method or major heading
            const endPatterns = [
                /<\/dd>/gi,                        // End of method description
                /<dt[^>]*id="[^"]*"[^>]*>/gi,     // Next method definition
                /<h[2-6][^>]*>/gi,                // Next heading
                /<\/dl>/gi                        // End of method list
            ];

            let earliestEnd = Math.min(html.length, anchorPosition + 8000); // Reasonable size for method docs

            for (const pattern of endPatterns) {
                pattern.lastIndex = 0;
                const searchText = html.substring(anchorPosition + 100); // Skip past current anchor area
                const match = pattern.exec(searchText);
                if (match) {
                    const matchPosition = anchorPosition + 100 + match.index;
                    if (match[0].includes('</dd>')) {
                        earliestEnd = Math.min(earliestEnd, matchPosition + match[0].length);
                    } else {
                        earliestEnd = Math.min(earliestEnd, matchPosition);
                    }
                }
            }

            return earliestEnd;
        } else {
            // Original logic for function documentation
            const endPatterns = [
                /<\/section>/gi,
                /<h[1-6][^>]*>/gi,
                /<div[^>]+class="[^"]*section[^"]*"[^>]*>/gi,
                /<section[^>]*>/gi,
                /<\/article>/gi,
                /<\/main>/gi
            ];

            let earliestEnd = Math.min(html.length, anchorPosition + 10000);

            for (const pattern of endPatterns) {
                pattern.lastIndex = 0;
                const searchText = html.substring(anchorPosition + 1);
                const match = pattern.exec(searchText);
                if (match) {
                    const matchPosition = anchorPosition + 1 + match.index;
                    if (match[0].includes('</section>')) {
                        earliestEnd = Math.min(earliestEnd, matchPosition + match[0].length);
                    } else {
                        earliestEnd = Math.min(earliestEnd, matchPosition);
                    }
                }
            }

            return earliestEnd;
        }
    }

    private extractMainContent(html: string): string {
        // Try to find the main content area
        const contentSelectors = [
            /<div[^>]+class="[^"]*body[^"]*"[^>]*>(.*?)<\/div>/is,
            /<main[^>]*>(.*?)<\/main>/is,
            /<article[^>]*>(.*?)<\/article>/is,
            /<div[^>]+class="[^"]*content[^"]*"[^>]*>(.*?)<\/div>/is,
            /<section[^>]*>(.*?)<\/section>/is
        ];

        for (const regex of contentSelectors) {
            const match = html.match(regex);
            if (match) {
                return match[1];
            }
        }

        // Fallback: take the body content
        const bodyMatch = html.match(/<body[^>]*>(.*?)<\/body>/is);
        return bodyMatch ? bodyMatch[1] : html;
    }

    private htmlToMarkdown(html: string, maxLines: number, baseUrl: string, _symbolName: string): string {
        // Note: static example support was removed. We still convert HTML to Markdown
        // and return a substantive excerpt; hover rendering will include additional
        // contextual paragraphs to avoid barren tooltips.

        // Simple HTML to markdown conversion
        const text = html
            // Remove script and style tags
            .replace(/<(?:script|style)[^>]*>.*?<\/(?:script|style)>/gis, '')
            // Convert links BEFORE removing other tags
            .replace(/<a[^>]+href=["']([^"']+)["'][^>]*>(.*?)<\/a>/gi, (_match, href, content) => {
                // Convert relative URLs to absolute URLs using baseUrl context
                let resolvedUrl = href;

                // Log specific examples we care about
                const cleanContent = this.stripTags(content);
                if (cleanContent === 'if' || cleanContent === 'else' || cleanContent === 'break' || cleanContent === 'continue') {
                    this.logger.debug(`IMPORTANT LINK - content: "${cleanContent}", href: "${href}", baseUrl: "${baseUrl}"`);
                }

                if (href.startsWith('#')) {
                    // Fragment-only URLs - resolve relative to base page (remove any existing fragment from baseUrl)
                    const baseUrlWithoutFragment = baseUrl.split('#')[0];
                    resolvedUrl = `${baseUrlWithoutFragment}${href}`;

                    if (cleanContent === 'if' || cleanContent === 'else' || cleanContent === 'break' || cleanContent === 'continue') {
                        this.logger.debug(`IMPORTANT LINK RESOLVED - "${cleanContent}": ${resolvedUrl}`);
                    }
                } else if (href.startsWith('/')) {
                    // Root-relative URLs - make absolute to docs.python.org
                    resolvedUrl = `https://docs.python.org${href}`;
                } else if (href.startsWith('http')) {
                    // Already absolute
                    resolvedUrl = href;
                } else if (href.startsWith('../')) {
                    // Parent directory relative URLs - resolve relative to current page directory
                    // For these, use the base URL without fragment for proper resolution
                    const baseUrlWithoutFragment = baseUrl.split('#')[0];
                    const baseUrlParts = baseUrlWithoutFragment.split('/');
                    const pathParts = baseUrlParts.slice(0, -1); // Remove current file name
                    const relativeParts = href.split('/');

                    for (const part of relativeParts) {
                        if (part === '..') {
                            pathParts.pop(); // Go up one directory
                        } else if (part !== '.') {
                            pathParts.push(part);
                        }
                    }
                    resolvedUrl = pathParts.join('/');
                } else {
                    // Same directory relative URLs - resolve relative to current page directory
                    const baseUrlWithoutFragment = baseUrl.split('#')[0];
                    const basePath = baseUrlWithoutFragment.substring(0, baseUrlWithoutFragment.lastIndexOf('/') + 1);
                    resolvedUrl = `${basePath}${href}`;
                }

                return `[${cleanContent}](${resolvedUrl})`;
            })
            // Convert headers
            .replace(/<h([1-6])[^>]*>(.*?)<\/h[1-6]>/gi, (_, level, content) => {
                const hashes = '#'.repeat(parseInt(level));
                return `\n${hashes} ${this.stripTags(content)}\n`;
            })
            // Convert paragraphs
            .replace(/<p[^>]*>(.*?)<\/p>/gi, '\n$1\n')
            // Convert code blocks
            .replace(/<pre[^>]*><code[^>]*>(.*?)<\/code><\/pre>/gis, '\n```\n$1\n```\n')
            // Convert inline code
            .replace(/<code[^>]*>(.*?)<\/code>/gi, '`$1`')
            // Convert lists
            .replace(/<li[^>]*>(.*?)<\/li>/gi, '- $1\n')
            // Convert line breaks
            .replace(/<br\s*\/?>/gi, '\n')
            // Remove all other HTML tags
            .replace(/<[^>]*>/g, '')
            // Decode HTML entities
            .replace(/&quot;/g, '"')
            .replace(/&apos;/g, "'")
            .replace(/&lt;/g, '<')
            .replace(/&gt;/g, '>')
            .replace(/&amp;/g, '&')
            // Clean up whitespace
            .replace(/\n\s*\n\s*\n/g, '\n\n')
            .trim();

        // Limit to max lines
        const lines = text.split('\n');
        if (lines.length > maxLines) {
            const truncated = lines.slice(0, maxLines).join('\n');
            return `${truncated}\n\n*[Truncated - see full documentation for more details]*`;
        }

        return text;
    }

    private stripTags(html: string): string {
        return html.replace(/<[^>]*>/g, '').trim();
    }

    private escapeRegex(string: string): string {
        return string.replace(/[.*+?^${}()|[\]\\]/g, '\\$&');
    }

    /**
     * Fetch PyPI package description as fallback for module documentation
     */
    public async fetchPyPIDescription(moduleName: string): Promise<string | null> {
        return await this.pypiService.fetchSummary(moduleName);
    }

    /**
     * Fetch PyPI package information (description and doc URL)
     */
    public async fetchPyPIInfo(moduleName: string): Promise<PyPIPackageInfo | null> {
        return await this.pypiService.fetchPackageInfo(moduleName);
    }
}<|MERGE_RESOLUTION|>--- conflicted
+++ resolved
@@ -6,20 +6,14 @@
  * @license MIT
  */
 
-<<<<<<< HEAD
-import { getDunderInfo, MAP, MODULES, OPERATORS } from '../data/documentationUrls';
-=======
 import * as vscode from 'vscode';
 import { getDunderInfo, IMPORT_INFO, MAP, MODULES, OPERATORS } from '../data/documentationUrls';
->>>>>>> 2e6f4279
 import { CacheManager } from '../services/cache';
 import { InventoryEntry } from '../services/inventory';
 import { Logger } from '../services/logger';
-import { PyPIPackageInfo, PyPIService } from '../services/pypiService';
 import { Info } from '../types';
 import { FetchWithTimeout } from '../utils/fetchWithTimeout';
 import { ExampleEnricher } from './exampleEnricher';
-import { ParsedDocumentation, SphinxParser } from './sphinxParser';
 
 export interface DocumentationSnippet {
     title: string;
@@ -28,15 +22,8 @@
     anchor: string;
 }
 
-<<<<<<< HEAD
-export interface RichDocumentation extends ParsedDocumentation {
-    name: string;
-    url: string;
-}
-=======
 // Documentation fetcher - Developed by KiidxAtlas
 const _FETCHER_SIGNATURE = 'DocFetcher-KiidxAtlas';
->>>>>>> 2e6f4279
 
 /**
  * Helper functions for working with documentation mappings
@@ -106,6 +93,11 @@
         return MAP[symbol];
     }
 
+    // Map 'import' and 'from' keywords to the import system documentation
+    if (symbol === 'from' || symbol === 'import') {
+        return IMPORT_INFO;
+    }
+
     // Then check MODULES
     if (symbol in MODULES) {
         return MODULES[symbol];
@@ -132,63 +124,10 @@
 export class DocumentationFetcher {
     private logger: Logger;
     private exampleEnricher: ExampleEnricher;
-    private pypiService: PyPIService;
-    private sphinxParser: SphinxParser;
-
-    constructor(private cacheManager: CacheManager, pypiService?: PyPIService) {
+
+    constructor(private cacheManager: CacheManager) {
         this.logger = Logger.getInstance();
         this.exampleEnricher = new ExampleEnricher();
-        this.pypiService = pypiService || new PyPIService();
-        this.sphinxParser = new SphinxParser();
-    }
-
-    /**
-     * Fetch rich documentation by parsing the actual documentation page
-     * This provides much more detail than just the inventory entry
-     */
-    public async fetchRichDocumentation(url: string, symbolName: string): Promise<RichDocumentation | null> {
-        try {
-            this.logger.debug(`📚 Fetching rich documentation from ${url}`);
-
-            // Check cache first
-            const cacheKey = `rich-doc:${url}`;
-            const cached = await this.cacheManager.get<RichDocumentation>(cacheKey);
-            if (cached) {
-                this.logger.debug(`✅ Found cached rich documentation for ${symbolName}`);
-                return cached.data;
-            }
-
-            // Fetch the HTML page
-            const response = await FetchWithTimeout.fetch(url, { timeoutMs: 8000 });
-            if (!response.ok) {
-                this.logger.debug(`❌ Failed to fetch documentation: ${response.status}`);
-                return null;
-            }
-
-            const html = await response.text();
-
-            // Parse the Sphinx documentation
-            const parsed = this.sphinxParser.parseDocumentation(html);
-
-            const richDoc: RichDocumentation = {
-                name: symbolName,
-                url: url,
-                ...parsed
-            };
-
-            // Cache for 24 hours
-            await this.cacheManager.set(cacheKey, richDoc, '24h');
-
-            this.logger.debug(`✅ Successfully parsed rich documentation for ${symbolName}`);
-            this.logger.debug(`   - Parameters: ${parsed.parameters?.length || 0}`);
-            this.logger.debug(`   - Examples: ${parsed.examples?.length || 0}`);
-            this.logger.debug(`   - See Also: ${parsed.seeAlso?.length || 0}`);
-
-            return richDoc;
-        } catch (error) {
-            this.logger.debug(`Error fetching rich documentation: ${error}`);
-            return null;
-        }
     }
 
     private isTestEnv(): boolean {
@@ -412,20 +351,12 @@
                 const section = this.extractAnchoredSection(html, anchor);
                 if (section) {
                     const md = this.htmlToMarkdown(section, maxLines, baseUrl, symbolName);
-                    this.logger.debug(`📄 Extracted markdown length: ${md.trim().length} chars`);
-                    this.logger.debug(`📄 Preview: ${md.trim().substring(0, 150)}...`);
-
                     // If the extracted markdown is very short (e.g. only a heading), try a paragraph fallback
-                    // Increased threshold from 40 to 100 to catch more cases
-                    if (md.trim().length < 100) {
-                        this.logger.debug(`⚠️ Markdown too short, trying paragraph fallback...`);
-                        const paraFallback = this.extractParagraphsAfterAnchor(html, anchor, 5); // Increased from 2 to 5 paragraphs
+                    if (md.trim().length < 40) {
+                        this.logger.debug(`Extracted markdown very short (${md.trim().length} chars), attempting paragraph fallback for anchor: ${anchor}`);
+                        const paraFallback = this.extractParagraphsAfterAnchor(html, anchor, 2);
                         if (paraFallback) {
-                            const fallbackMd = this.htmlToMarkdown(paraFallback, maxLines, baseUrl, symbolName);
-                            this.logger.debug(`✅ Paragraph fallback succeeded: ${fallbackMd.trim().length} chars`);
-                            return fallbackMd;
-                        } else {
-                            this.logger.debug(`⚠️ Paragraph fallback failed, using original short content`);
+                            return this.htmlToMarkdown(paraFallback, maxLines, baseUrl, symbolName);
                         }
                     }
                     return md;
@@ -1166,18 +1097,4 @@
     private escapeRegex(string: string): string {
         return string.replace(/[.*+?^${}()|[\]\\]/g, '\\$&');
     }
-
-    /**
-     * Fetch PyPI package description as fallback for module documentation
-     */
-    public async fetchPyPIDescription(moduleName: string): Promise<string | null> {
-        return await this.pypiService.fetchSummary(moduleName);
-    }
-
-    /**
-     * Fetch PyPI package information (description and doc URL)
-     */
-    public async fetchPyPIInfo(moduleName: string): Promise<PyPIPackageInfo | null> {
-        return await this.pypiService.fetchPackageInfo(moduleName);
-    }
 }