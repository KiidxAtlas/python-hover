--- conflicted
+++ resolved
@@ -11,24 +11,18 @@
  */
 
 import * as vscode from 'vscode';
-import { NETWORK, PERFORMANCE } from './constants/defaults';
 import { CacheManager } from './services/cache';
 import { ConfigurationManager } from './services/config';
-import { DataLoader } from './services/dataLoader';
 import { ErrorNotifier } from './services/errorNotifier';
 import { InventoryManager } from './services/inventory';
 import { Logger } from './services/logger';
 import { PackageDetector } from './services/packageDetector';
 import { PythonHoverProvider } from './ui/hoverProvider';
 import { VersionDetector } from './ui/versionDetector';
-<<<<<<< HEAD
-import { CircuitBreakerManager } from './utils/circuitBreaker';
-=======
 
 // Extension metadata - retained for reference
 const _EXTENSION_AUTHOR = 'KiidxAtlas';
 const _EXTENSION_ID = 'python-hover-kiidxatlas-2025';
->>>>>>> 2e6f4279
 
 export function activate(context: vscode.ExtensionContext) {
     // Initialize configuration first
@@ -37,27 +31,6 @@
     // Initialize logger with configuration
     const logger = Logger.getInstance(configManager);
     logger.info('🐍 Extension activating...');
-
-    // Initialize DataLoader for lazy loading
-    const dataLoader = new DataLoader();
-
-    // Initialize circuit breaker manager
-    const circuitBreakerManager = new CircuitBreakerManager();
-
-    // Create circuit breakers for different services
-    const docsBreaker = circuitBreakerManager.getBreaker('docs-api', {
-        failureThreshold: NETWORK.CB_FAILURE_THRESHOLD,
-        successThreshold: NETWORK.CB_SUCCESS_THRESHOLD,
-        timeout: NETWORK.CB_TIMEOUT,
-        resetTimeout: NETWORK.CB_RESET_TIMEOUT
-    });
-
-    const inventoryBreaker = circuitBreakerManager.getBreaker('inventory-api', {
-        failureThreshold: NETWORK.CB_FAILURE_THRESHOLD,
-        successThreshold: NETWORK.CB_SUCCESS_THRESHOLD,
-        timeout: NETWORK.CB_TIMEOUT,
-        resetTimeout: NETWORK.CB_RESET_TIMEOUT
-    });
 
     // Initialize managers
     const cacheManager = new CacheManager(context.globalStorageUri);
@@ -65,13 +38,12 @@
     const inventoryManager = new InventoryManager(cacheManager, logger, configManager, packageDetector);
     const versionDetector = new VersionDetector(configManager);
 
-    // Register hover provider with DataLoader
+    // Register hover provider
     const hoverProvider = new PythonHoverProvider(
         configManager,
         inventoryManager,
         versionDetector,
-        cacheManager,
-        dataLoader
+        cacheManager
     );
 
     const hoverProviderDisposable = vscode.languages.registerHoverProvider(
@@ -133,8 +105,8 @@
         }
     }
 
-    // Update status bar every interval (using constant)
-    const statusBarInterval = setInterval(updateStatusBar, PERFORMANCE.STATUS_BAR_UPDATE_INTERVAL);
+    // Update status bar every 30 seconds
+    const statusBarInterval = setInterval(updateStatusBar, 30000);
     context.subscriptions.push({
         dispose: () => clearInterval(statusBarInterval)
     });
@@ -322,25 +294,14 @@
             const counts = inventoryManager.getSupportedLibrariesCount();
             const autoDetectEnabled = configManager.autoDetectLibrariesEnabled;
 
-            // Library category mapping
-            const categoryMap: Record<string, string> = {
-                // Data Science & ML
-                'numpy': 'Data Science & ML', 'pandas': 'Data Science & ML', 'scipy': 'Data Science & ML',
-                'matplotlib': 'Data Science & ML', 'sklearn': 'Data Science & ML', 'torch': 'Data Science & ML',
-                'pytorch': 'Data Science & ML',
-                // Web Development
-                'flask': 'Web Development', 'django': 'Web Development', 'fastapi': 'Web Development',
-                'aiohttp': 'Web Development', 'requests': 'Web Development',
-                // Testing & Automation
-                'pytest': 'Testing & Automation', 'selenium': 'Testing & Automation',
-                // Database & Validation
-                'sqlalchemy': 'Database & Validation', 'pydantic': 'Database & Validation',
-                // Utilities
-                'beautifulsoup4': 'Utilities', 'bs4': 'Utilities', 'pillow': 'Utilities',
-                'click': 'Utilities', 'sphinx': 'Utilities'
-            };
-
-            const categorized: Record<string, string[]> = {
+            // Group libraries by category
+            const dataScience = ['numpy', 'pandas', 'scipy', 'matplotlib', 'sklearn', 'torch', 'pytorch'];
+            const webFrameworks = ['flask', 'django', 'fastapi', 'aiohttp', 'requests'];
+            const testing = ['pytest', 'selenium'];
+            const database = ['sqlalchemy', 'pydantic'];
+            const utilities = ['beautifulsoup4', 'bs4', 'pillow', 'click', 'sphinx'];
+
+            const categorized: { [key: string]: string[] } = {
                 'Data Science & ML': [],
                 'Web Development': [],
                 'Testing & Automation': [],
@@ -350,15 +311,25 @@
                 'Other': []
             };
 
+            // Categorize libraries
             const customLibNames = new Set((configManager.customLibraries ?? []).map(l => l.name));
 
             for (const lib of allLibraries) {
                 const name = lib.name;
                 if (customLibNames.has(name)) {
                     categorized['Custom Libraries'].push(name);
+                } else if (dataScience.includes(name)) {
+                    categorized['Data Science & ML'].push(name);
+                } else if (webFrameworks.includes(name)) {
+                    categorized['Web Development'].push(name);
+                } else if (testing.includes(name)) {
+                    categorized['Testing & Automation'].push(name);
+                } else if (database.includes(name)) {
+                    categorized['Database & Validation'].push(name);
+                } else if (utilities.includes(name)) {
+                    categorized['Utilities'].push(name);
                 } else {
-                    const category = categoryMap[name] || 'Other';
-                    categorized[category].push(name);
+                    categorized['Other'].push(name);
                 }
             }
 
@@ -380,6 +351,7 @@
             for (const [category, libs] of Object.entries(categorized)) {
                 if (libs.length > 0) {
                     content += `## ${category}\n\n`;
+                    // Sort alphabetically within each category
                     const sortedLibs = libs.sort();
                     content += sortedLibs.map(lib => `- \`${lib}\``).join('\n');
                     content += `\n\n`;
@@ -393,6 +365,7 @@
             content += `\`pythonHover.experimental.autoDetectLibraries\`\n\n`;
             content += `📖 [Learn more about custom libraries](command:vscode.open?${encodeURIComponent(JSON.stringify('https://github.com/KiidxAtlas/python-hover/blob/main/CUSTOM_LIBRARIES.md'))})\n`;
 
+            // Create and show in new editor
             const doc = await vscode.workspace.openTextDocument({
                 content,
                 language: 'markdown'
@@ -402,31 +375,6 @@
                 preview: true,
                 viewColumn: vscode.ViewColumn.Beside
             });
-        })
-    );
-
-    // Register health check command for circuit breakers
-    context.subscriptions.push(
-        vscode.commands.registerCommand('pythonHover.showHealthStatus', async () => {
-            const health = circuitBreakerManager.getHealthSummary();
-
-            let message = `🏥 **Python Hover Health Status**\n\n`;
-            message += `📊 **Circuit Breakers:**\n`;
-            message += `- Total: ${health.total}\n`;
-            message += `- Healthy: ${health.healthy} ✅\n`;
-            message += `- Unhealthy: ${health.unhealthy} ⚠️\n\n`;
-
-            if (health.details.length > 0) {
-                message += `**Details:**\n`;
-                for (const detail of health.details) {
-                    const statusEmoji = detail.state === 'closed' ? '✅' :
-                        detail.state === 'half-open' ? '🔄' : '🔴';
-                    const successRate = (detail.successRate * 100).toFixed(1);
-                    message += `- ${statusEmoji} ${detail.name}: ${detail.state} (${successRate}% success)\n`;
-                }
-            }
-
-            await ErrorNotifier.showInfo(message, 'Reset All', 'Close');
         })
     );
 
