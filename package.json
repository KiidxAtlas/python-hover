--- conflicted
+++ resolved
@@ -2,13 +2,8 @@
     "name": "python-hover",
     "icon": "media/icon.png",
     "displayName": "🐍 Python Hover - Enhanced Documentation",
-<<<<<<< HEAD
-    "description": "Instant Python documentation with 300+ constructs, 19+ pre-configured libraries (NumPy, Pandas, FastAPI, Django, PyTorch), PLUS auto-discovery for ANY Python library with Sphinx/ReadTheDocs documentation. Practical examples, smart context detection. Zero context switching!",
-    "version": "0.5.1",
-=======
     "description": "Instant Python documentation with 300+ constructs, 19+ libraries (NumPy, Pandas, FastAPI, Django, PyTorch, aiohttp, Click), practical examples, and smart context detection. Zero context switching!",
     "version": "0.5.3",
->>>>>>> 2e6f4279
     "publisher": "KiidxAtlas",
     "author": {
         "name": "KiidxAtlas",
@@ -50,10 +45,6 @@
         "type-hints",
         "education",
         "productivity",
-        "auto-discovery",
-        "pypi",
-        "readthedocs",
-        "sphinx",
         "numpy",
         "pandas",
         "matplotlib",
@@ -120,11 +111,6 @@
                 "command": "pythonHover.showSupportedLibraries",
                 "title": "Show Supported Libraries",
                 "category": "Python Hover"
-            },
-            {
-                "command": "pythonHover.showHealthStatus",
-                "title": "Show Health Status",
-                "category": "Python Hover"
             }
         ],
         "configuration": {
